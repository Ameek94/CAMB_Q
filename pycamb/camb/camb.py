--- conflicted
+++ resolved
@@ -1343,26 +1343,14 @@
 
     E.g.::
 
-<<<<<<< HEAD
-    cp = camb.set_params(ns=1, omch2=0.1, Alens=1.2, lmax=2000)
-=======
-      cp = camb.set_params(ns=1, omch2=0.1, ALens=1.2, lmax=2000)
->>>>>>> 35624249
+      cp = camb.set_params(ns=1, omch2=0.1, Alens=1.2, lmax=2000)
 
     This is equivalent to::
 
-<<<<<<< HEAD
-    cp = model.CAMBparams()
-    cp.set_cosmology(omch2=0.1, Alens=1.2)
-    cp.set_for_lmax(lmax=2000)
-    cp.InitPower.set_params(ns=1)
-=======
       cp = model.CAMBparams()
-      cp.set_cosmology(omch2=0.1)
+      cp.set_cosmology(omch2=0.1, Alens=1.2)
       cp.set_for_lmax(lmax=2000)
       cp.InitPower.set_params(ns=1)
-      lensing.ALens.value = 1.2
->>>>>>> 35624249
 
 
     :param **params: the values of the parameters
