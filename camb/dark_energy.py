from ctypes import POINTER, byref, c_bool, c_double, c_int

from .baseconfig import AllocatableArrayDouble, CAMBError, F2003Class, f_pointer, fortran_class, np, numpy_1d

class DarkEnergyModel(F2003Class):
    """
    Abstract base class for dark energy model implementations.
    """

    _fields_ = [("__is_cosmological_constant", c_bool), ("__num_perturb_equations", c_int)]

    def validate_params(self) -> None:
        pass


class DarkEnergyEqnOfState(DarkEnergyModel):
    """
    Abstract base class for models using w and wa parameterization with use w(a) = w + (1-a)*wa parameterization,
    or call set_w_a_table to set another tabulated w(a). If tabulated w(a) is used, w and wa are set
    to approximate values at z=0.

    See :meth:`.model.CAMBparams.set_initial_power_function` for a convenience constructor function to
    set a general interpolated P(k) model from a python function.

    """

    _fortran_class_module_ = "DarkEnergyInterface"
    _fortran_class_name_ = "TDarkEnergyEqnOfState"

    _fields_ = [
        ("w", c_double, "w(0)"),
        ("wa", c_double, "-dw/da(0)"),
        ("cs2", c_double, "fluid rest-frame sound speed squared"),
        ("use_tabulated_w", c_bool, "using an interpolated tabulated w(a) rather than w, wa above"),
        ("__no_perturbations", c_bool, "turn off perturbations (unphysical, so hidden in Python)"),
    ]

    _methods_ = [("SetWTable", [numpy_1d, numpy_1d, POINTER(c_int)])]

    def set_params(self, w=-1.0, wa=0, cs2=1.0):
        """
         Set the parameters so that P(a)/rho(a) = w(a) = w + (1-a)*wa

        :param w: w(0)
        :param wa: -dw/da(0)
        :param cs2: fluid rest-frame sound speed squared
        """
        self.w = w
        self.wa = wa
        self.cs2 = cs2
        self.validate_params()

    def validate_params(self):
        if not self.use_tabulated_w and self.wa + self.w > 0:
            raise CAMBError("dark energy model has w + wa > 0, giving w>0 at high redshift")

    def set_w_a_table(self, a, w) -> "DarkEnergyEqnOfState":
        """
        Set w(a) from numerical values (used as cubic spline). Note this is quite slow.

        :param a: array of scale factors
        :param w: array of w(a)
        :return: self
        """
        if len(a) != len(w):
            raise ValueError("Dark energy w(a) table non-equal sized arrays")
        if not np.isclose(a[-1], 1):
            raise ValueError("Dark energy w(a) arrays must end at a=1")
        if np.any(a <= 0):
            raise ValueError("Dark energy w(a) table cannot be set for a<=0")

        a = np.ascontiguousarray(a, dtype=np.float64)
        w = np.ascontiguousarray(w, dtype=np.float64)

        self.f_SetWTable(a, w, byref(c_int(len(a))))
        return self

    def __getstate__(self):
        if self.use_tabulated_w:
            raise TypeError("Cannot save class with splines")
        return super().__getstate__()


@fortran_class
class DarkEnergyFluid(DarkEnergyEqnOfState):
    """
    Class implementing the w, wa or splined w(a) parameterization using the constant sound-speed single fluid model
    (as for single-field quintessence).

    """

    _fortran_class_module_ = "DarkEnergyFluid"
    _fortran_class_name_ = "TDarkEnergyFluid"

    def validate_params(self) -> None:
        super().validate_params()
        if not self.use_tabulated_w:
            if self.wa and (self.w < -1 - 1e-6 or 1 + self.w + self.wa < -1e-6):
                raise CAMBError("fluid dark energy model does not support w crossing -1")

    def set_w_a_table(self, a, w) -> "DarkEnergyEqnOfState":
        # check w array has elements that do not cross -1
        if np.sign(1 + np.max(w)) - np.sign(1 + np.min(w)) == 2:
            raise CAMBError("fluid dark energy model does not support w crossing -1")
        return super().set_w_a_table(a, w)


@fortran_class
class DarkEnergyPPF(DarkEnergyEqnOfState):
    """
    Class implementing the w, wa or splined w(a) parameterization in the PPF perturbation approximation
    (`arXiv:0808.3125 <https://arxiv.org/abs/0808.3125>`_)
    Use inherited methods to set parameters or interpolation table.

    Note PPF is not a physical model and just designed to allow crossing -1 in an ad hoc smooth way. For models
    with w>-1 but far from cosmological constant, it can give quite different answers to the fluid model with c_s^2=1.

    """

    # cannot declare c_Gamma_ppf directly here as have not defined all fields in DarkEnergyEqnOfState (TCubicSpline)
    _fortran_class_module_ = "DarkEnergyPPF"
    _fortran_class_name_ = "TDarkEnergyPPF"


@fortran_class
class AxionEffectiveFluid(DarkEnergyModel):
    """
    Example implementation of a specific (early) dark energy fluid model
    (`arXiv:1806.10608 <https://arxiv.org/abs/1806.10608>`_).
    Not well tested, but should serve to demonstrate how to make your own custom classes.
    """

    _fields_ = [
        ("w_n", c_double, "effective equation of state parameter"),
        ("fde_zc", c_double, "energy density fraction at z=zc"),
        ("zc", c_double, "decay transition redshift (not same as peak of energy density fraction)"),
        ("theta_i", c_double, "initial condition field value"),
    ]

    _fortran_class_name_ = "TAxionEffectiveFluid"
    _fortran_class_module_ = "DarkEnergyFluid"

    def set_params(self, w_n, fde_zc, zc, theta_i=None):
        self.w_n = w_n
        self.fde_zc = fde_zc
        self.zc = zc
        if theta_i is not None:
            self.theta_i = theta_i


# base class for scalar field quintessence models
class Quintessence(DarkEnergyModel):
    r"""
    Abstract base class for single scalar field quintessence models.

    For each model the field value and derivative are stored and splined at sampled scale factor values.

    To implement a new model, need to define a new derived class in Fortran,
    defining Vofphi and setting up initial conditions and interpolation tables (see TEarlyQuintessence as example).

    """

    _fields_ = [
        ("DebugLevel", c_int),
        ("astart", c_double),
        ("integrate_tol", c_double),
        ("sampled_a", AllocatableArrayDouble),
        ("phi_a", AllocatableArrayDouble),
        ("phidot_a", AllocatableArrayDouble),
        ("__npoints_linear", c_int),
        ("__npoints_log", c_int),
        ("__dloga", c_double),
        ("__da", c_double),
        ("__log_astart", c_double),
        ("__max_a_log", c_double),
        ("__ddphi_a", AllocatableArrayDouble),
        ("__ddphidot_a", AllocatableArrayDouble),
        ("__state", f_pointer),
    ]
    _fortran_class_module_ = "Quintessence"

    def __getstate__(self):
        raise TypeError("Cannot save class with splines")


@fortran_class
class EarlyQuintessence(Quintessence):
    r"""
    Example early quintessence (axion-like, as `arXiv:1908.06995 <https://arxiv.org/abs/1908.06995>`_) with potential

     V(\phi) = m^2f^2 (1 - cos(\phi/f))^n + \Lambda_{cosmological constant}

    """

    _fields_ = [
        ("n", c_double, "power index for potential"),
        ("f", c_double, r"f/Mpl (sqrt(8\piG)f); only used for initial search value when use_zc is True"),
        (
            "m",
            c_double,
            "mass parameter in reduced Planck mass units; only used for initial search value when use_zc is True",
        ),
        ("theta_i", c_double, "phi/f initial field value"),
        ("frac_lambda0", c_double, "fraction of dark energy in cosmological constant today (approximated as 1)"),
        ("use_zc", c_bool, "solve for f, m to get specific critical redshift zc and fde_zc"),
        ("zc", c_double, "redshift of peak fractional early dark energy density"),
        ("fde_zc", c_double, "fraction of early dark energy density to total at peak"),
        ("npoints", c_int, "number of points for background integration spacing"),
        ("min_steps_per_osc", c_int, "minimum number of steps per background oscillation scale"),
<<<<<<< HEAD
        ("fde", AllocatableArrayDouble, "after initialized, the calculated background early dark energy "
                                        "fractions at sampled_a"),
        ("__ddfde", AllocatableArrayDouble)

=======
        (
            "fde",
            AllocatableArrayDouble,
            "after initialized, the calculated background early dark energy fractions at sampled_a",
        ),
        ("__ddfde", AllocatableArrayDouble),
>>>>>>> fc860fa8
    ]
    _fortran_class_name_ = "TEarlyQuintessence"

    def set_params(self, n, f=0.05, m=5e-54, theta_i=0.0, use_zc=True, zc=None, fde_zc=None):
        self.n = n
        self.f = f
        self.m = m
        self.theta_i = theta_i
        self.use_zc = use_zc
        if use_zc:
            if zc is None or fde_zc is None:
                raise ValueError("must set zc and fde_zc if using 'use_zc'")
            self.zc = zc
            self.fde_zc = fde_zc


@fortran_class
class QuintessenceSpline(Quintessence):
    r"""
    Quintessence Models

    """

    _fields_ = [
        ("nspline", c_int, "npoints for spline"),
        # ("phimin", c_double, "minimum field value for spline interpolation"),
        # ("phimax", c_double, "maximum field value for spline interpolation"),
        ("phi1", c_double, "nodes for spline interpolation of VofPhi"),
        ("phi2", c_double, "nodes for spline interpolation of VofPhi"),
        ("phi3", c_double, "nodes for spline interpolation of VofPhi"),
        ("phi4", c_double, "nodes for spline interpolation of VofPhi"),
        # ("phi5", c_double, "nodes for spline interpolation of VofPhi"),
        # ("phi6", c_double, "nodes for spline interpolation of VofPhi"),
        ("V1", c_double, "potential V(phi) at nodes"),
        ("V2", c_double, "potential V(phi) at nodes"),
        ("V3", c_double, "potential V(phi) at nodes"),
        ("V4", c_double, "potential V(phi) at nodes"),
        # ("V5", c_double, "potential V(phi) at nodes"),
        # ("V6", c_double, "potential V(phi) at nodes"),
        ("lengthscale", c_double, "length scale for spline interpolation of VofPhi"),
        # ("do_ordering", c_bool, "if True, order phi and V values before spline interpolation"),
        ("V0", c_double, "Overall potential amplitude "
                        " used for tuning to get correct DE density today"),
        ("theta_i", c_double, "phi_init initial field value"),
        # ("Vphivals", AllocatableArrayDouble, "potential V(\phi) at nodes"),
        ("frac_lambda0", c_double, "fraction of dark energy in cosmological constant today"),
        # ("use_zc", c_bool, "solve for f, m to get specific critical reshift zc and fde_zc"),
        # ("zc", c_double, "reshift of peak fractional early dark energy density"),
        # ("fde_zc", c_double, "fraction of early dark energy density to total at peak"),
        ("npoints", c_int, "number of points for background integration spacing"),
        ("min_steps_per_osc", c_int, "minimumum number of steps per background oscillation scale"),
        ("fde", AllocatableArrayDouble, "after initialized, the calculated background early dark energy "
                                        "fractions at sampled_a"),
        ("__ddfde", AllocatableArrayDouble),
        ("omega_tol", c_double, "tolerance for omega_DE tuning"),
        ("atol", c_double, "scale factor ")
    ] # type: ignore
    _fortran_class_name_ = 'TQuintessenceSpline'

    def set_params(self, nspline=4, 
                   phi1=0., phi2=0., phi3=0., phi4=0., #phi5=0., phi6=0., 
                   V1=1., V2=1., V3=1., V4=1., #V5=1., V6=1.,
                   lengthscale=1.,
                   V0=1e-8, theta_i=0.0,frac_lambda0=0.):
        self.nspline = nspline
        self.phi1 = phi1
        self.phi2 = phi2
        self.phi3 = phi3
        self.phi4 = phi4
        # self.phi5 = phi5
        # self.phi6 = phi6
        self.V1 = V1
        self.V2 = V2
        self.V3 = V3
        self.V4 = V4
        # self.V5 = V5
        # self.V6 = V6
        self.lengthscale = lengthscale
        self.V0 = V0
        self.theta_i = theta_i
        # self.do_ordering = do_ordering
        self.frac_lambda0 = frac_lambda0
        # self.use_zc = use_zc

        # if do_order_transform:
            # V = np.array([V2, V3, V4])
        # phi = np.array([phi2, phi3, phi4])
        # phis = order_transform(phi)
        # self.phi2 = phis[0]
        # self.phi3 = phis[1]
        # self.phi4 = phis[2]
            # Vs = order_transform(V)
            # self.V2 = Vs[0]
            # self.V3 = Vs[1]
            # self.V4 = Vs[2]            
        # else:
        #     self.phi2 = phi2
        #     self.phi3 = phi3
        #     self.phi4 = phi4
        #     # self.V2 = V2
        #     # self.V3 = V3
        #     # self.V4 = V4

# short names for models that support w/wa
F2003Class._class_names.update({"fluid": DarkEnergyFluid, "ppf": DarkEnergyPPF})<|MERGE_RESOLUTION|>--- conflicted
+++ resolved
@@ -207,19 +207,12 @@
         ("fde_zc", c_double, "fraction of early dark energy density to total at peak"),
         ("npoints", c_int, "number of points for background integration spacing"),
         ("min_steps_per_osc", c_int, "minimum number of steps per background oscillation scale"),
-<<<<<<< HEAD
-        ("fde", AllocatableArrayDouble, "after initialized, the calculated background early dark energy "
-                                        "fractions at sampled_a"),
-        ("__ddfde", AllocatableArrayDouble)
-
-=======
         (
             "fde",
             AllocatableArrayDouble,
             "after initialized, the calculated background early dark energy fractions at sampled_a",
         ),
         ("__ddfde", AllocatableArrayDouble),
->>>>>>> fc860fa8
     ]
     _fortran_class_name_ = "TEarlyQuintessence"
 
