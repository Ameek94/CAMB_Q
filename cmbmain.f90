--- conflicted
+++ resolved
@@ -125,13 +125,10 @@
 
     Type(ClTransferData), pointer :: ThisCT
 
-<<<<<<< HEAD
+    real(dl), private, external :: dtauda
+    
     public cmbmain, ALens, ClTransferToCl, InitVars, GetTauStart !InitVars for BAO hack
 
-    real(dl), private, external :: dtauda
-=======
-    public cmbmain, ALens, ClTransferToCl, InitVars, GetTauStart
->>>>>>> acc8a453
 
     contains
 
@@ -395,12 +392,7 @@
 
                             if(j==0 .and. i==0) iCl_scalar(ell,C_Phi,pix) = Cl
                             if (has_cl_2D_array) then
-<<<<<<< HEAD
-                                dbletmp=(reall*(reall+1))/OutputDenominator*const_fourpi
-                                iCl_Array(ell,s_ix,s_ix2,pix) = Cl*dbletmp
-=======
                                 iCl_Array(ell,s_ix,s_ix2,pix) = Cl
->>>>>>> acc8a453
                                 if (i/=j) iCl_Array(ell,s_ix2,s_ix,pix)=iCl_Array(ell,s_ix,s_ix2,pix)
                             end if
                             end associate
@@ -716,7 +708,7 @@
     type(EvolutionVars) EV
 
     EV%q=Evolve_q%points(q_ix)
-    
+
     if (fixq/=0._dl) then
         EV%q= min(500._dl,fixq) !for testing
     end if
@@ -1044,7 +1036,7 @@
             call GaugeInterface_EvolveScal(EV,tau,y,tauend,tol1,ind,c,w)
             if (global_error_flag/=0) return
 
-            call output(EV,y,tau,sources, num_custom_sources)
+            call output(EV,y,j, tau,sources, num_custom_sources)
             Src(EV%q_ix,1:SourceNum,j)=sources
 
             !     Calculation of transfer functions.
@@ -1526,14 +1518,10 @@
     real(dl) xf, sums(SourceNum)
     real(dl) qmax_int
     integer bes_ix,n, bes_index(IV%SourceSteps)
-<<<<<<< HEAD
-    !Sources
-    integer nwin, s_ix
-=======
     integer custom_source_off, s_ix
+    integer nwin
 
     custom_source_off = num_redshiftwindows + num_extra_redshiftwindows + 4
->>>>>>> acc8a453
 
     !     Find the position in the xx table for the x correponding to each
     !     timestep
@@ -1596,34 +1584,8 @@
             !Do integral if any useful contribution to the CMB, or large scale effects
             !Sources
             if (DoInt) then
-<<<<<<< HEAD
-                if (num_redshiftwindows>0) then
-                    nwin = TimeSteps%IndexOf(tau_start_redshiftwindows)
-                else
-                    nwin = TimeSteps%npoints+1
-                end if
-                do n= TimeSteps%IndexOf(tmin),min(IV%SourceSteps,TimeSteps%IndexOf(tmax))
-                    !Full Bessel integration
-                    a2=aa(n)
-                    bes_ix=bes_index(n)
-
-                    J_l=a2*ajl(bes_ix,j)+(1-a2)*(ajl(bes_ix+1,j) - ((a2+1) &
-                        *ajlpr(bes_ix,j)+(2-a2)*ajlpr(bes_ix+1,j))* fac(n)) !cubic spline
-                    J_l = J_l*TimeSteps%dpoints(n)
-
-                    !The unwrapped form is faster
-                    sums(1) = sums(1) + IV%Source_q(n,1)*J_l
-                    sums(2) = sums(2) + IV%Source_q(n,2)*J_l
-                    sums(3) = sums(3) + IV%Source_q(n,3)*J_l
-                    if (n >= nwin) then
-                        do s_ix = 4, SourceNum
-                            sums(s_ix) = sums(s_ix) + IV%Source_q(n,s_ix)*J_l
-                        end do
-                    end if
-                end do
-=======
-                if (num_custom_sources==0) then
-                    do n= Ranges_IndexOf(TimeSteps,tmin),min(IV%SourceSteps,Ranges_IndexOf(TimeSteps,tmax))
+                if (num_custom_sources==0 .and. num_redshiftwindows==0) then
+                    do n= TimeSteps%IndexOf(tmin),min(IV%SourceSteps,TimeSteps%IndexOf(tmax))
                         !Full Bessel integration
                         a2=aa(n)
                         bes_ix=bes_index(n)
@@ -1638,27 +1600,58 @@
                         sums(3) = sums(3) + IV%Source_q(n,3)*J_l
                     end do
                 else
-                    do n= Ranges_IndexOf(TimeSteps,tmin),min(IV%SourceSteps,Ranges_IndexOf(TimeSteps,tmax))
-                        !Full Bessel integration
-                        a2=aa(n)
-                        bes_ix=bes_index(n)
-
-                        J_l=a2*ajl(bes_ix,j)+(1-a2)*(ajl(bes_ix+1,j) - ((a2+1) &
-                            *ajlpr(bes_ix,j)+(2-a2)*ajlpr(bes_ix+1,j))* fac(n)) !cubic spline
-                        J_l = J_l*TimeSteps%dpoints(n)
-
-                        !The unwrapped form is faster
-                        sums(1) = sums(1) + IV%Source_q(n,1)*J_l
-                        sums(2) = sums(2) + IV%Source_q(n,2)*J_l
-                        sums(3) = sums(3) + IV%Source_q(n,3)*J_l
-                        sums(custom_source_off) = sums(custom_source_off) + IV%Source_q(n,custom_source_off)*J_l
-                        do s_ix = custom_source_off+1, custom_source_off+num_custom_sources -1
-                            sums(s_ix) = sums(s_ix)  + IV%Source_q(n,s_ix)*J_l
+                    if (num_redshiftwindows>0) then
+                        nwin = TimeSteps%IndexOf(tau_start_redshiftwindows)
+                    else
+                        nwin = TimeSteps%npoints+1
+                    end if
+                    if (num_custom_sources==0) then
+                        do n= TimeSteps%IndexOf(tmin),min(IV%SourceSteps,TimeSteps%IndexOf(tmax))
+                            !Full Bessel integration
+                            a2=aa(n)
+                            bes_ix=bes_index(n)
+
+                            J_l=a2*ajl(bes_ix,j)+(1-a2)*(ajl(bes_ix+1,j) - ((a2+1) &
+                                *ajlpr(bes_ix,j)+(2-a2)*ajlpr(bes_ix+1,j))* fac(n)) !cubic spline
+                            J_l = J_l*TimeSteps%dpoints(n)
+
+                            !The unwrapped form is faster
+                            sums(1) = sums(1) + IV%Source_q(n,1)*J_l
+                            sums(2) = sums(2) + IV%Source_q(n,2)*J_l
+                            sums(3) = sums(3) + IV%Source_q(n,3)*J_l
+                            if (n >= nwin) then
+                                do s_ix = 4, SourceNum
+                                    sums(s_ix) = sums(s_ix) + IV%Source_q(n,s_ix)*J_l
+                                end do
+                            end if
                         end do
-                    end do
-
+
+                    else
+                        do n= TimeSteps%IndexOf(tmin),min(IV%SourceSteps,TimeSteps%IndexOf(tmax))
+                            !Full Bessel integration
+                            a2=aa(n)
+                            bes_ix=bes_index(n)
+
+                            J_l=a2*ajl(bes_ix,j)+(1-a2)*(ajl(bes_ix+1,j) - ((a2+1) &
+                                *ajlpr(bes_ix,j)+(2-a2)*ajlpr(bes_ix+1,j))* fac(n)) !cubic spline
+                            J_l = J_l*TimeSteps%dpoints(n)
+
+                            !The unwrapped form is faster
+                            sums(1) = sums(1) + IV%Source_q(n,1)*J_l
+                            sums(2) = sums(2) + IV%Source_q(n,2)*J_l
+                            sums(3) = sums(3) + IV%Source_q(n,3)*J_l
+                            sums(custom_source_off) = sums(custom_source_off) +  + IV%Source_q(n,custom_source_off)*J_l
+                            if (n >= nwin) then
+                                do s_ix = 4, SourceNum
+                                    sums(s_ix) = sums(s_ix) + IV%Source_q(n,s_ix)*J_l
+                                end do
+                            end if
+                            do s_ix = custom_source_off+1, custom_source_off+num_custom_sources -1
+                                sums(s_ix) = sums(s_ix)  + IV%Source_q(n,s_ix)*J_l
+                            end do
+                        end do
+                    end if
                 end if
->>>>>>> acc8a453
             end if
             if (.not. DoInt .or. UseLimber(lsamp%l(j),IV%q) .and. CP%WantScalars) then
                 !Limber approximation for small scale lensing (better than poor version of above integral)
@@ -2295,17 +2288,11 @@
             if (global_error_flag/=0) return
         end do
 
-<<<<<<< HEAD
 #ifndef __INTEL_COMPILER
         !Can't use OpenMP here on ifort. Does not terminate.
         !$OMP PARALLEL DO DEFAULT(SHARED), SCHEDULE(STATIC,4), &
-        !$OMP PRIVATE(ell,q_ix,dlnk,apowers,ctnorm,dbletmp,Delta1,Delta2,w_ix,w_ix2)
+        !$OMP PRIVATE(ell,q_ix,dlnk,apowers,ctnorm,dbletmp,Delta1,Delta2,w_ix,w_ix2,fac, nscal, i)
 #endif
-=======
-        !Seems not to OMP well.. comment
-        !OMP PARAllEl DO DEFAUlT(SHARED),SCHEDUlE(STATIC,4) &
-        !OMP & PRIVATE(j,q_ix,dlnk,apowers,ctnorm,dbletmp,Delta1,Delta2,w_ix,w_ix2,fac, nscal, i)
->>>>>>> acc8a453
         do j=1,CTrans%ls%l0
             !Integrate dk/k Delta_l_q**2 * Power(k)
             ell = real(CTrans%ls%l(j),dl)
@@ -2323,14 +2310,9 @@
                             apowers*CTrans%Delta_p_l_k(1,j,q_ix)*CTrans%Delta_p_l_k(2,j,q_ix)*dlnk
 
                         if (CTrans%NumSources>2 .and. has_cl_2D_array) then
-<<<<<<< HEAD
-                            ctnorm=sqrt((ell*ell-1)*(ell+2)*ell)
-                            dbletmp=(ell*(ell+1))/OutputDenominator*const_fourpi
 
                             do w_ix=1,3 + num_redshiftwindows
                                 Delta1= CTrans%Delta_p_l_k(w_ix,j,q_ix)
-                                if (w_ix == 2) Delta1=Delta1*ctnorm
-
                                 if (w_ix>3) then
                                     associate (Win => Redshift_w(w_ix - 3))
                                         if (Win%kind == window_lensing) &
@@ -2344,13 +2326,7 @@
                                         end if
                                     end associate
                                 end if
-
-                                do w_ix2 = 1, 3 + num_redshiftwindows
-=======
-                            do w_ix=1,3 + num_redshiftwindows
-                                Delta1= CTrans%Delta_p_l_k(w_ix,j,q_ix)
                                 do w_ix2=w_ix,3 + num_redshiftwindows
->>>>>>> acc8a453
                                     if (w_ix2>= 3.and. w_ix>=3) then
                                         !Skip if the auto or cross-correlation is included in direct Limber result
                                         !Otherwise we need to include the sources e.g. to get counts-Temperature correct
@@ -2358,9 +2334,7 @@
                                             .and. CTrans%limber_l_min(w_ix)/= 0 .and. j>=CTrans%limber_l_min(w_ix)) cycle
 
                                     end if
-<<<<<<< HEAD
                                     Delta2 = CTrans%Delta_p_l_k(w_ix2, j, q_ix)
-                                    if (w_ix2 == 2) Delta2 = Delta2 * ctnorm
                                     if (w_ix2 > 3) then
                                         associate (Win => Redshift_w(w_ix2 - 3))
                                             if (Win%kind == window_lensing) &
@@ -2374,11 +2348,7 @@
                                             end if
                                         end associate
                                     end if
-                                    iCl_Array(j,w_ix,w_ix2,pix) = iCl_Array(j,w_ix,w_ix2,pix)+Delta1*Delta2*apowers*dlnk*dbletmp
-=======
-                                    Delta2=  CTrans%Delta_p_l_k(w_ix2,j,q_ix)
                                     iCl_Array(j,w_ix,w_ix2,pix) = iCl_Array(j,w_ix,w_ix2,pix)+Delta1*Delta2*apowers*dlnk
->>>>>>> acc8a453
                                 end do
                             end do
                             if (num_custom_sources >0) then
@@ -2414,10 +2384,7 @@
 
             !Output l(l+1)C_l/OutputDenominator
             ctnorm=(ell*ell-1)*(ell+2)*ell
-<<<<<<< HEAD
             dbletmp=(ell*(ell+1))/OutputDenominator*const_fourpi
-=======
-            dbletmp=(ell*(ell+1))/OutputDenominator*fourpi
             if (CTrans%NumSources>2 .and. has_cl_2D_array) then
                 fac=1
                 fac(2) = sqrt(ctnorm)
@@ -2438,7 +2405,6 @@
                     end do
                 end do
             end if
->>>>>>> acc8a453
 
             iCl_scalar(j,C_Temp,pix)  =  iCl_scalar(j,C_Temp,pix)*dbletmp
             iCl_scalar(j,C_E,pix) =  iCl_scalar(j,C_E,pix)*dbletmp*ctnorm
