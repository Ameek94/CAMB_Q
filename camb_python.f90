    module handles
    use CAMB
    use Precision
    use ModelParams
    use Transfer
    use iso_c_binding
    use DarkEnergyFluid
    use DarkEnergyPPF
    implicit none

    Type c_MatterTransferData
        integer   ::  num_q_trans   !    number of steps in k for transfer calculation
        type(c_ptr) :: q_trans, sigma_8, sigma2_vdelta_8, TransferData
        integer :: sigma_8_size(2)
        integer :: sigma2_vdelta_8_size(2)
        integer :: TransferData_size(3)
    end Type c_MatterTransferData


    Type c_ClTransferData
        integer :: NumSources
        integer :: q_size
        type(c_ptr) :: q
        integer delta_size(3)
        type(c_ptr) Delta_p_l_k
        integer l_size
        type(c_ptr) ls
        !skip limber for now...
    end Type c_ClTransferData

    Type dummyAllocatable
    class(c_ClTransferData), allocatable :: P
    end Type dummyAllocatable

    private dummyAllocatable

    contains

    !SPECIAL BRIDGE ROUTINES FOR PYTHON

    subroutine CAMBdata_new(handle)
    type(c_ptr), intent(out) :: handle
    Type (CAMBdata), pointer :: pCAMBdata

    allocate(pCAMBdata)
    call CAMB_InitCAMBdata(pCAMBdata)
    call CAMB_setDefParams(pCAMBdata%Params)
    handle = c_loc(pCAMBdata)

    end subroutine CAMBdata_new

    subroutine CAMBdata_free(cptr)
    type(c_ptr)  :: cptr
    Type (CAMBdata), pointer :: pCAMBdata

    call c_f_pointer(cptr, pCAMBdata)
    call CAMB_FreeCAMBdata(pCAMBdata)
    deallocate(pCAMBdata)

    end subroutine CAMBdata_free

    subroutine CAMBdata_setParams(data, Params)
    Type (CAMBdata), target :: data
    type(CAMBparams) :: Params

    data%Params = Params

    end subroutine CAMBdata_setParams

    subroutine CAMBdata_getParams(data, handle)
    Type (CAMBdata), target :: data
    type(c_ptr), intent(out)  ::  handle

    handle = c_loc(data%Params)

    end subroutine CAMBdata_getParams

    function CAMBdata_GetTransfers(data, Params, onlytransfer) result(error)
    Type (CAMBdata):: data
    type(CAMBparams) :: Params, P
    logical(kind=c_bool)  :: onlytransfer
    integer :: error

    P = Params
    if (P%DoLensing .and. (P%NonLinear == NonLinear_lens .or. P%NonLinear == NonLinear_both)) then
        P%WantTransfer = .true.
        call Transfer_SetForNonlinearLensing(P%Transfer)
    end if
    call Transfer_SortAndIndexRedshifts(P%Transfer)
    error = 0

    P%OnlyTransfers = onlytransfer
    call CAMB_GetTransfers(P, data, error)

    end function CAMBdata_GetTransfers

    subroutine CAMBdata_SetParamsForBackground(data, P)
    Type (CAMBdata):: data
    type(CAMBparams) :: P

    global_error_flag = 0
    data%Params = P
    call CAMBParams_Set(data%Params)
    end subroutine CAMBdata_SetParamsForBackground

    function CAMBdata_CalcBackgroundTheory(data, P) result(error)
    use cambmain, only: initvars
    Type (CAMBdata):: data
    type(CAMBparams) :: P
    integer error

    global_error_flag = 0
    data%Params = P
    call CAMBParams_Set(data%Params)
    if (global_error_flag==0) call InitVars !calculate thermal history, e.g. z_drag etc.
    error=global_error_flag

    end function CAMBdata_CalcBackgroundTheory


    subroutine CAMBdata_MatterTransferData(data, cData)
    Type(CAMBdata), target :: data
    Type(c_MatterTransferData) :: cData

    cData%num_q_trans = data%MTrans%num_q_trans
    cData%q_trans = c_loc(data%MTrans%q_trans)
    cData%sigma_8 = c_loc(data%MTrans%sigma_8)
    cData%sigma2_vdelta_8 = c_loc(data%MTrans%sigma2_vdelta_8)
    cData%TransferData = c_loc(data%MTrans%TransferData)
    cData%q_trans = c_loc(data%MTrans%q_trans)
    cData%sigma_8_size = shape(data%MTrans%sigma_8)
    cData%sigma2_vdelta_8_size = shape(data%MTrans%sigma2_vdelta_8)
    cData%TransferData_size = shape(data%MTrans%TransferData)

    end subroutine CAMBdata_MatterTransferData

    subroutine CAMBdata_ClTransferData(data, cData, i)
    Type(CAMBdata), target :: data
    Type(c_ClTransferData) :: cData
    integer, intent(in) :: i

    if (i==0) then
        call Convert_ClTransferData(data%ClTransScal, cData)
    else if (i==1) then
        call Convert_ClTransferData(data%ClTransVec, cData)
    else if (i==2) then
        call Convert_ClTransferData(data%ClTransTens, cData)
    else
        error stop 'Unknown ClTransferData index'
    end if

    end subroutine CAMBdata_ClTransferData

    subroutine Convert_ClTransferData(data, cData)
    Type(ClTransferData), target :: data
    Type(c_ClTransferData) :: cData

    cData%NumSources = data%NumSources
    if (allocated(Data%q%points)) then
        cData%q_size = size(data%q%points)
        cData%q = c_loc(data%q%points)
    else
        cData%q_size = 0
    end if
    if (associated(data%Delta_p_l_k)) then
        cData%delta_size = shape(Data%Delta_p_l_k)
        cData%delta_p_l_k = c_loc(Data%Delta_p_l_k)
    else
        cData%delta_size = 0
    end if
    cdata%l_size = Data%ls%l0
    cdata%ls = c_loc(Data%ls%l)

    end subroutine Convert_ClTransferData


    subroutine CAMBdata_GetLinearMatterPower(data, PK, var1, var2, hubble_units)
    Type(CAMBdata) :: data
    real(dl) :: PK(data%MTrans%num_q_trans,data%Params%Transfer%PK_num_redshifts)
    integer, intent(in) :: var1, var2
    logical :: hubble_units

    call Transfer_GetUnsplinedPower(data%MTrans, PK, var1, var2, hubble_units)

    end subroutine CAMBdata_GetLinearMatterPower

    subroutine CAMBdata_GetNonLinearMatterPower(data, PK, var1, var2, hubble_units)
    Type(CAMBdata) :: data
    real(dl) :: PK(data%MTrans%num_q_trans,data%Params%Transfer%PK_num_redshifts)
    integer, intent(in) :: var1, var2
    logical :: hubble_units

    call Transfer_GetUnsplinedNonlinearPower(data%MTrans, PK, var1, var2, hubble_units)

    end subroutine CAMBdata_GetNonLinearMatterPower


    subroutine CAMBdata_GetMatterPower(data, outpower, minkh, dlnkh, npoints, var1, var2)
    Type(CAMBdata) :: data
    real(dl), intent(out) :: outpower(npoints,data%Params%Transfer%PK_num_redshifts)
    real(dl), intent(in) :: minkh, dlnkh
    integer, intent(in) :: npoints, var1, var2
    integer i

    do i=1,data%Params%Transfer%PK_num_redshifts
        call Transfer_GetMatterPowerD(data%MTrans,outpower(:,i), data%Params%Transfer%PK_num_redshifts-i+1, &
            & 1, minkh, dlnkh, npoints, var1, var2)
    end do

    end subroutine CAMBdata_GetMatterPower


    subroutine CAMB_setinitialpower(Params, P)
    type(CAMBparams) :: Params
    type(InitialPowerParams) :: P

    Params%InitPower = P

    end subroutine CAMB_setinitialpower


    subroutine CAMB_SetTotCls(lmax, tot_scalar_Cls, in)
    integer, intent(IN) :: lmax, in
    real(dl), intent(OUT) :: tot_scalar_cls(4, 0:lmax)
    integer l

    tot_scalar_cls = 0
    do l=lmin, lmax
        if (CP%WantScalars .and. l<= CP%Max_l) then
            if (CP%DoLensing) then
                if (l<=lmax_lensed) tot_scalar_cls(1:4,l) = Cl_lensed(l, in, CT_Temp:CT_Cross)
            else
                tot_scalar_cls(1:2,l) = Cl_scalar(l, in,  C_Temp:C_E)
                tot_scalar_cls(4,l) = Cl_scalar(l, in,  C_Cross)
            endif
        end if
        if (CP%WantTensors .and. l <= CP%Max_l_tensor) then
            tot_scalar_cls(1:4,l) = tot_scalar_cls(1:4,l) + Cl_tensor(l, in,  CT_Temp:CT_Cross)
        end if
    end do

    end subroutine CAMB_SetTotCls

    subroutine CAMB_SetUnlensedCls(lmax, unlensed_cls, in)
    integer, intent(IN) :: lmax, in
    real(dl), intent(OUT) :: unlensed_cls(4,0:lmax)
    integer l

    unlensed_cls = 0
    do l=lmin, lmax
        if (CP%WantScalars .and. l<= CP%Max_l) then
            unlensed_cls(1:2,l) = Cl_scalar(l, in,  C_Temp:C_E)
            unlensed_cls(4,l) = Cl_scalar(l, in,  C_Cross)
        end if
        if (CP%WantTensors .and. l <= CP%Max_l_tensor) then
            unlensed_cls(1:4,l) = unlensed_cls(1:4,l) + Cl_tensor(l, in,  CT_Temp:CT_Cross)
        end if
    end do

    end subroutine CAMB_SetUnlensedCls

    subroutine CAMB_SetLensPotentialCls(lmax, cls, in)
    use constants
    integer, intent(IN) :: lmax, in
    real(dl), intent(OUT) :: cls(3, 0:lmax) !phi-phi, phi-T, phi-E
    integer l

    cls = 0
    if (CP%WantScalars .and. CP%DoLensing) then
        do l=lmin, min(lmax,CP%Max_l)
            cls(1,l) = Cl_scalar(l,in,C_Phi) * (real(l+1)/l)**2/const_twopi
            cls(2:3,l) = Cl_scalar(l,in,C_PhiTemp:C_PhiE) * ((real(l+1)/l)**1.5/const_twopi)
        end do
    end if

    end subroutine CAMB_SetLensPotentialCls

    subroutine CAMB_SetUnlensedScalCls(lmax, scalar_Cls, in)
    integer, intent(IN) :: lmax, in
    real(dl), intent(OUT) :: scalar_Cls(4, 0:lmax)
    integer lmx

    scalar_Cls = 0
    if (CP%WantScalars) then
        lmx = min(CP%Max_l, lmax)
        scalar_Cls(1:2,lmin:lmx) = transpose(Cl_Scalar(lmin:lmx, in,C_Temp:C_E))
        scalar_Cls(4,lmin:lmx) = Cl_Scalar(lmin:lmx, in,C_Cross)
    end if

    end subroutine CAMB_SetUnlensedScalCls

    subroutine CAMB_SetlensedScalCls(lmax, lensed_Cls, in)
    integer, intent(IN) :: lmax, in
    real(dl), intent(OUT) :: lensed_Cls(4, 0:lmax)
    integer lmx

    lensed_Cls = 0
    if (CP%WantScalars .and. CP%DoLensing) then
        lmx = min(lmax,lmax_lensed)
        lensed_Cls(1:4,lmin:lmx) = transpose(Cl_lensed(lmin:lmx, in,CT_Temp:CT_Cross))
    end if

    end subroutine CAMB_SetlensedScalCls

    subroutine CAMB_SetTensorCls(lmax, tensor_Cls, in)
    integer, intent(IN) :: lmax, in
    real(dl), intent(OUT) :: tensor_Cls(4, 0:lmax)
    integer lmx

    tensor_Cls = 0
    if (CP%WantTensors) then
        lmx = min(lmax,CP%Max_l_tensor)
        tensor_Cls(1:3,lmin:lmx) = transpose(Cl_Tensor(lmin:lmx, in, CT_Temp:CT_Cross))
    end if

    end subroutine CAMB_SetTensorCls


    subroutine CAMB_SetUnlensedScalarArray(lmax, ScalarArray, in, n)
    integer, intent(IN) :: lmax, in, n
    real(dl), intent(OUT) :: ScalarArray(n, n, 0:lmax)
    integer l

    ScalarArray = 0
    if (CP%WantScalars) then
        do l=lmin, min(lmax,CP%Max_l)
            ScalarArray(1:n,1:n,l) = Cl_scalar_array(l, in, 1:n,1:n)
        end do
    end if

    end subroutine CAMB_SetUnlensedScalarArray

    subroutine CAMB_SetBackgroundOutputs_z(redshifts,n)
    integer, intent(in) :: n
    real(dl), intent(in) :: redshifts(n)

    if (associated(BackgroundOutputs%z_outputs)) deallocate(BackgroundOutputs%z_outputs)
    if (n>0) then
        allocate(BackgroundOutputs%z_outputs(n))
        BackgroundOutputs%z_outputs = redshifts
    else
        nullify(BackgroundOutputs%z_outputs)
    end if

    end subroutine CAMB_SetBackgroundOutputs_z

    function CAMB_GetNumBackgroundOutputs()
    integer CAMB_GetNumBackgroundOutputs

    if (.not. associated(BackgroundOutputs%z_outputs)) then
        CAMB_GetNumBackgroundOutputs = 0
    else
        CAMB_GetNumBackgroundOutputs = size(BackgroundOutputs%z_outputs)
    end if

    end function CAMB_GetNumBackgroundOutputs

    subroutine CAMB_GetBackgroundOutputs(outputs, n)
    use constants
    integer, intent(in) :: n
    real(dl), intent(out) :: outputs(4,n)
    integer i

    if (associated(BackgroundOutputs%z_outputs)) then
        do i=1, size(BackgroundOutputs%z_outputs)
            outputs(1,i) = BackgroundOutputs%rs_by_D_v(i)
            outputs(2,i) = BackgroundOutputs%H(i)*c/1e3_dl
            outputs(3,i) = BackgroundOutputs%DA(i)
            outputs(4,i) = (1+BackgroundOutputs%z_outputs(i))* &
                BackgroundOutputs%DA(i) * BackgroundOutputs%H(i) !F_AP parameter
        end do
    end if

    end subroutine CAMB_GetBackgroundOutputs


    subroutine set_cls_template(cls_template)
    character(len=*), intent(in) :: cls_template

    highL_unlensed_cl_template = trim(cls_template)

    end subroutine set_cls_template

    function CAMB_PrimordialPower(Params, k, powers, n,  i) result(err)
    use constants
    type(CAMBparams) :: Params
    integer, intent(in) :: i,n
    real(dl), intent(in) :: k(n)
    real(dl), intent(out) :: powers(n)
    real(dl) curv
    integer err,ix

    global_error_flag = 0
    curv =-Params%omegak/((c/1000)/Params%h0)**2
    call InitializePowers(Params%InitPower,curv)
    if (global_error_flag==0) then
        do ix =1, n
            if (i==0) then
                powers(ix) = ScalarPower(k(ix),1)
            elseif (i==2) then
                powers(ix) = TensorPower(k(ix),1)
            else
                error stop 'Unknown power type index'
            end if
            if (global_error_flag /= 0) exit
        end do
    end if
    err= global_error_flag

    end function CAMB_PrimordialPower

    subroutine GetOutputEvolutionFork(EV, times, outputs, nsources,ncustomsources)
    use Transfer
    use CAMBmain
    implicit none
    type(EvolutionVars) EV
    real(dl), intent(in) :: times(:)
    real(dl), intent(out) :: outputs(:,:,:)
    integer, intent(in) :: nsources, ncustomsources
    real(dl) tau,tol1,tauend, taustart
    integer j,ind
    real(dl) c(24),w(EV%nvar,9), y(EV%nvar)
    real(dl) yprime(EV%nvar), ddelta, delta, adotoa,dtauda, growth, a
    real(dl), target :: sources(nsources), custom_sources(ncustomsources)
    external dtauda
    real, target :: Arr(Transfer_max)

    w=0
    y=0
    taustart = GetTauStart(min(500._dl,EV%q))
    call initial(EV,y, taustart)

    tau=taustart
    ind=1
    tol1=tol/exp(AccuracyBoost-1)
    do j=1,size(times)
        tauend = times(j)
        if (tauend<taustart) cycle

        call GaugeInterface_EvolveScal(EV,tau,y,tauend,tol1,ind,c,w)
        yprime = 0
        EV%OutputTransfer =>  Arr
        EV%OutputSources => sources
        EV%OutputStep = 0
        if (ncustomsources>0) EV%CustomSources => custom_sources
        call derivs(EV,EV%ScalEqsToPropagate,tau,y,yprime)
        nullify(EV%OutputTransfer, EV%OutputSources, EV%CustomSources)

        a = y(1)
        outputs(1:Transfer_Max, j, EV%q_ix) = Arr
        outputs(Transfer_Max+1, j, EV%q_ix) = a
        outputs(Transfer_Max+2, j, EV%q_ix) = y(2) !etak
        adotoa = 1/(y(1)*dtauda(y(1)))
        ddelta= (yprime(3)*grhoc+yprime(4)*grhob)/(grhob+grhoc)
        delta=(grhoc*y(3)+grhob*y(4))/(grhob+grhoc)
        growth= ddelta/delta/adotoa
        outputs(Transfer_Max+3, j, EV%q_ix) = adotoa !hubble
        outputs(Transfer_Max+4, j, EV%q_ix) = growth
        if (.not. EV%no_phot_multpoles) then
            outputs(Transfer_Max+5, j, EV%q_ix) = y(EV%g_ix+1) !v_g
            if (EV%TightCoupling) then
                outputs(Transfer_Max+6, j, EV%q_ix) = EV%pig
                outputs(Transfer_Max+7, j, EV%q_ix) = EV%pig/4 !just first order result
            else
                outputs(Transfer_Max+6, j, EV%q_ix) = y(EV%g_ix+2) !pi_g
                outputs(Transfer_Max+7, j, EV%q_ix) = y(EV%polind+2) !E_2
            end if
        end if
        if (.not. EV%no_nu_multpoles) then
            outputs(Transfer_Max+8, j, EV%q_ix) = y(EV%r_ix+1) !v_r
        end if
        outputs(Transfer_max + 9:Transfer_max + 9 + nsources-1, j, EV%q_ix) = sources
        if (ncustomsources > 0) then
            outputs(Transfer_max + 9+nsources: &
                Transfer_max + 9 + nsources + ncustomsources-1, j, EV%q_ix) = custom_sources
        end if

        if (global_error_flag/=0) return
    end do
    end subroutine GetOutputEvolutionFork

    function CAMB_TimeEvolution(nq, q, ntimes, times, noutputs, outputs, &
        ncustomsources,c_source_func) result(err)
    use GaugeInterface
    integer, intent(in) :: nq, ntimes, noutputs, ncustomsources
    real(dl), intent(in) :: q(nq), times(ntimes)
    real(dl), intent(out) :: outputs(noutputs, ntimes, nq)
    TYPE(C_FUNPTR), INTENT(IN) :: c_source_func
    integer err
    integer q_ix, i
    Type(EvolutionVars) :: Ev
    procedure(TSource_func), pointer :: old_sources

    if (ncustomsources > 0) then
        ! Convert C to Fortran procedure pointer.
        old_sources => custom_sources_func
        CALL C_F_PROCPOINTER (c_source_func, custom_sources_func)
    end if

    global_error_flag = 0
    outputs = 0
    !$OMP PARALLEL DO DEFAUlT(SHARED),SCHEDUlE(DYNAMIC), PRIVATE(EV, q_ix)
    do q_ix= 1, nq
        if (global_error_flag==0) then
            EV%q_ix = q_ix
            EV%q = q(q_ix)
            EV%TransferOnly=.false.
            EV%q2=EV%q**2
            call GetNumEqns(EV)
            call GetOutputEvolutionFork(EV, times, outputs, 3, ncustomsources)
        end if
    end do
    !$OMP END PARALLEL DO
    if (ncustomsources>0) custom_sources_func => old_sources
    err = global_error_flag
    end function CAMB_TimeEvolution

    function GetAllocatableSize() result(sz)
    Type(dummyAllocatable) :: T
    integer sz

    sz = storage_size(T)

    end function GetAllocatableSize

    subroutine CAMBparams_SetDarkEnergy(P, i, handle)
    Type(CAMBparams), target :: P
    integer, intent(in) :: i
    type(c_ptr), intent(out)  ::  handle

    if (allocated(P%DarkEnergy)) deallocate(P%DarkEnergy)
    if (i==0) then
      allocate(TDarkEnergyFluid::P%DarkEnergy)
    else if (i==1) then
      allocate(TDarkEnergyPPF::P%DarkEnergy)
    else
      error stop 'Unknown dark energy model'
    end if

    !can't reference polymorphic type, but can reference first data entry (which is same thing here)
    handle = c_loc(P%DarkEnergy%w_lam)

    end subroutine CAMBparams_SetDarkEnergy

    subroutine CAMBparams_GetDarkEnergy(P, i,handle)
    Type(CAMBparams), target :: P
    integer, intent(out) :: i
    type(c_ptr), intent(out)  ::  handle

    if (allocated(P%DarkEnergy)) then
        select type (point => P%DarkEnergy)
        class is (TDarkEnergyFluid)
            i =0
        class is (TDarkEnergyPPF)
            i =1
        class default
            i = -1
        end select
        handle = c_loc(P%DarkEnergy%w_lam)
    else
        handle = c_null_ptr
    end if

    end subroutine CAMBparams_GetDarkEnergy

    subroutine CAMBParams_Free(P)
    Type(CAMBparams) :: P

    if (allocated(P%DarkEnergy)) deallocate(P%DarkEnergy)

    end subroutine CAMBParams_Free

    subroutine CAMB_SetCustomSourcesFunc(ncustomsources, c_source_func, ell_scales)
    use GaugeInterface
    integer, intent(in) :: ncustomsources
    integer, intent(in) :: ell_scales(ncustomsources)
    TYPE(C_FUNPTR), INTENT(IN) :: c_source_func

    num_custom_sources = ncustomsources
    if (allocated(custom_source_ell_scales)) deallocate(custom_source_ell_scales)
    if (ncustomsources > 0) then
        ! Convert C to Fortran procedure pointer.
        CALL C_F_PROCPOINTER (c_source_func, custom_sources_func)
        allocate(custom_source_ell_scales(num_custom_sources))
        custom_source_ell_scales=ell_scales
    else
        nullify(custom_sources_func)
    end if

    end subroutine CAMB_SetCustomSourcesFunc

<<<<<<< HEAD
    ! END BRIDGE FOR PYTHON
=======
    function Utils_GetChiSquared(c_inv, Y, n) result(chi2)
    !get dot_product(matmul(C_inv,Y), Y) efficiently assuming c_inv symmetric
    integer, intent(in) :: n
    real(dl), intent(in) :: Y(n)
    real(dl), intent(in) :: c_inv(n,n)
    integer j
    real(dl) ztemp, chi2

    chi2 = 0
    !$OMP parallel do private(j,ztemp) reduction(+:chi2) schedule(static,16)
    do  j = 1, n
        ztemp= dot_product(Y(j+1:n), c_inv(j+1:n, j))
        chi2=chi2+ (ztemp*2 +c_inv(j, j)*Y(j))*Y(j)
    end do

    end function Utils_GetChiSquared

    subroutine Utils_3j_integrate(W,lmax_w, n, dopol, M, lmax)
    !Get coupling matrix, eg for pesudo-CL
    integer, intent(in) :: lmax, lmax_w, n
    real(dl), intent(in) :: W(0:lmax_w,n)
    logical, intent(in) :: dopol
    real(dl), intent(out) :: M(0:lmax,0:lmax, n)
    integer l1, l2, lplus, lminus, thread_ix, ix
    real(dl), allocatable :: threejj0(:,:), threejj2(:,:)

    !$ integer  OMP_GET_THREAD_NUM, OMP_GET_MAX_THREADS
    !$ external OMP_GET_THREAD_NUM, OMP_GET_MAX_THREADS

    thread_ix = 1
    !$ thread_ix = OMP_GET_MAX_THREADS()

    allocate(threejj0(0:2*lmax,thread_ix))
    if (dopol) then
        allocate(threejj2(0:2*lmax,thread_ix))
    end if

    !$OMP parallel do private(l1,l2,lminus,lplus,thread_ix,ix), schedule(dynamic)
    do l1 = 0, lmax
        thread_ix =1
        !$ thread_ix = OMP_GET_THREAD_NUM()+1
        do l2 = 0, l1
            lplus =  min(lmax_w,l1+l2)
            lminus = abs(l1-l2)

            call GetThreeJs(threejj0(lminus:,thread_ix),l1,l2,0,0)

            if (dopol) then
                !note that lminus is correct, want max(abs(l1-l2),abs(m1)) where m1=0 here
                call GetThreeJs(threejj2(lminus:,thread_ix),l1,l2,-2,2)
                M(l2,l1,2) = sum(W(lminus:lplus:2,2)*threejj0(lminus:lplus:2,thread_ix) &
                    *threejj2(lminus:lplus:2,thread_ix)) !TE
                M(l2,l1,3) = sum(W(lminus:lplus:2,3)*threejj2(lminus:lplus:2,thread_ix)**2) !EE
                M(l2,l1,4) = sum(W(lminus+1:lplus:2,3)*threejj2(lminus+1:lplus:2,thread_ix)**2) !EB
            end if
            if (n>1) then
                threejj0(lminus:lplus,thread_ix) = threejj0(lminus:lplus,thread_ix)**2
                do ix=1,n
                    M(l2,l1,ix) = sum(W(lminus:lplus,ix)* threejj0(lminus:lplus,thread_ix))
                end do
            else
                M(l2,l1,1) = sum(W(lminus:lplus,1)* threejj0(lminus:lplus,thread_ix)**2)
            end if
        end do
    end do

    do l1=0, lmax
        do l2 = l1+1,lmax
            M(l2,l1,:) = M(l1,l2,:)
        end do
    end do
    end subroutine Utils_3j_integrate
>>>>>>> b49f740b

    end module handles<|MERGE_RESOLUTION|>--- conflicted
+++ resolved
@@ -589,9 +589,6 @@
 
     end subroutine CAMB_SetCustomSourcesFunc
 
-<<<<<<< HEAD
-    ! END BRIDGE FOR PYTHON
-=======
     function Utils_GetChiSquared(c_inv, Y, n) result(chi2)
     !get dot_product(matmul(C_inv,Y), Y) efficiently assuming c_inv symmetric
     integer, intent(in) :: n
@@ -664,6 +661,5 @@
         end do
     end do
     end subroutine Utils_3j_integrate
->>>>>>> b49f740b
 
     end module handles