<<<<<<< HEAD
cd /camb/forutils
make Release
cd /camb

gfortran --version

make camb EQUATIONS=equations_ppf || exit $?
make clean || exit $?
make Release || exit $?
make libcamb || exit $?
=======

set -e
>>>>>>> 72d157e4

pushd pycamb

#copy clean files to fortran folder
mkdir -p fortran
find ../ -maxdepth 1 -type f | xargs cp -t fortran

source activate py2-environment
python --version
python setup.py install
python -c "import camb; print(camb.__version__)"
python setup.py test
pip uninstall -y camb
rm -Rf dist/*
rm -Rf build/*
rm -f camb/*.so

if [[ $TRAVIS_REPO_SLUG == "cmbant/CAMB" && "$TRAVIS_PULL_REQUEST" == "false" ]] 
then
 python setup.py sdist
 pip install twine
 twine upload -r pypitest --repository-url https://test.pypi.org/legacy/ -u cmbant -p $PYPIPASS dist/*
 source activate py3-environment
 python --version
 mkdir -p test_dir
 pushd test_dir   
 pip install -i https://testpypi.python.org/pypi camb
 python -c "import camb; print(camb.__version__)"
 python -m unittest camb_tests.camb_test
 pip uninstall -y camb
 popd
else
 source activate py3-environment
 python --version
 python setup.py install
 python -c "import camb; print(camb.__version__)"
 python setup.py test
 pip uninstall -y camb
 rm -Rf dist/*
 rm -Rf build/*
 rm -f camb/*.so
fi

popd

case "$TRAVIS_BRANCH" in
<<<<<<< HEAD
 devel) BRANCH="devel" ;;
 devel_scal_eqs) BRANCH="devel" ;;
    *) BRANCH="master" ;;
=======
 devel*) 
       BRANCH="devel" 
       ;;
    *) 
       make camb EQUATIONS=equations_ppf
       BRANCH="master" 
       export CAMB_TESTS_NO_SOURCES=1
       export CAMB_TESTS_NO_DE=1
       ;;
>>>>>>> 72d157e4
esac


make clean
make Release

mkdir testfiles
python python/CAMB_test_files.py testfiles --make_ini

pushd testfiles
git clone -b $BRANCH --depth=1 https://github.com/cmbant/CAMB_test_outputs.git
popd

python python/CAMB_test_files.py testfiles --diff_to CAMB_test_outputs/test_outputs --verbose

rm -Rf testfiles/CAMB_test_outputs<|MERGE_RESOLUTION|>--- conflicted
+++ resolved
@@ -1,18 +1,8 @@
-<<<<<<< HEAD
-cd /camb/forutils
+set -e
+
+pushd forutils
 make Release
-cd /camb
-
-gfortran --version
-
-make camb EQUATIONS=equations_ppf || exit $?
-make clean || exit $?
-make Release || exit $?
-make libcamb || exit $?
-=======
-
-set -e
->>>>>>> 72d157e4
+popd
 
 pushd pycamb
 
@@ -30,7 +20,7 @@
 rm -Rf build/*
 rm -f camb/*.so
 
-if [[ $TRAVIS_REPO_SLUG == "cmbant/CAMB" && "$TRAVIS_PULL_REQUEST" == "false" ]] 
+if [[ $TRAVIS_REPO_SLUG == "cmbant/CAMB" && "$TRAVIS_PULL_REQUEST" == "false" && "$TRAVIS_BRANCH" != "devel_scal_eqs" ]] 
 then
  python setup.py sdist
  pip install twine
@@ -59,11 +49,6 @@
 popd
 
 case "$TRAVIS_BRANCH" in
-<<<<<<< HEAD
- devel) BRANCH="devel" ;;
- devel_scal_eqs) BRANCH="devel" ;;
-    *) BRANCH="master" ;;
-=======
  devel*) 
        BRANCH="devel" 
        ;;
@@ -73,7 +58,6 @@
        export CAMB_TESTS_NO_SOURCES=1
        export CAMB_TESTS_NO_DE=1
        ;;
->>>>>>> 72d157e4
 esac
 
 
