<<<<<<< HEAD
!CAMB spherical and hyperspherical Bessel function routines
!This version May 2006 - minor changes to bjl (http://cosmocoffee.info/viewtopic.php?t=530)
!Feb 2007: fixed for high l, uses Ranges
!Feb 2009: minor fix for non-flat compiled with non-smart IF evaluation
!Dec 2011: minor tweak to DoRecurs for smoother errors across flat for L~O(30)
!ccccccccccccccccccccccccccccccccccccccccccccccccccccccccccccccccccccccccccc
!Flat bessel function module

        module SpherBessels
        use Precision
        use ModelParams
        use Ranges
        implicit none
        private
        
!     Bessel functions and their second derivatives for interpolation
    
        real(dl), dimension(:,:), allocatable ::  ajl,ajlpr, ddajlpr

        integer  num_xx, kmaxfile, file_numl,  file_l(lmax_arr)
!      parameters for working out where the flat Bessel functions are small
!      Both should increase for higher accuracy
!        real(dl), parameter :: xlimmin=15._dl  , xlimfrac = 0.05_dl 
         real(dl), parameter :: xlimmin=35._dl  , xlimfrac = 0.05_dl 
        
        Type(Regions):: BessRanges

        public ajl, ajlpr, ddajlpr, BessRanges, InitSpherBessels, xlimmin, xlimfrac
        public USpherBesselWithDeriv, phi_recurs,phi_langer, bjl, Bessels_Free
 
       contains

         
      subroutine InitSpherBessels
!     This subroutine reads the jl files from disk (or generates them if not on disk)
      use lvalues
      implicit none

      !See if already loaded with enough (and correct) lSamp%l values and k*eta values
      if (allocated(ajl) .and. (lSamp%l0 <= file_numl) .and. all(file_l(1:lSamp%l0)-lSamp%l(1:lSamp%l0)==0) &
                    .and. (int(min(max_bessels_etak,CP%Max_eta_k))+1 <= kmaxfile)) return

      !Haven't made them before, so make them now
      call GenerateBessels
    
      if (DebugMsgs .and. FeedbackLevel > 0) write(*,*) 'Calculated Bessels'

      end subroutine InitSpherBessels

     subroutine GenerateBessels
       use lvalues
       real(dl) x
       real(dl) xlim
       integer i,j
       integer max_ix
       real(dl), parameter :: bessel_boost =1._dl 

 
        if (DebugMsgs .and. FeedbackLevel > 0) write (*,*) 'Generating flat Bessels...'

        file_numl= lSamp%l0 
        file_l(1:lSamp%l0) = lSamp%l(1:lSamp%l0)
        kmaxfile = int(min(CP%Max_eta_k,max_bessels_etak))+1
        if (do_bispectrum) kmaxfile = kmaxfile*2

        if (DebugMsgs .and. FeedbackLevel > 0) write (*,*) 'x_max bessels', kmaxfile

        call Ranges_Init(BessRanges)

        call Ranges_Add_delta(BessRanges,0._dl, 1._dl,0.01_dl/bessel_boost)
        call Ranges_Add_delta(BessRanges,1._dl, 5._dl,0.1_dl/bessel_boost)
        call Ranges_Add_delta(BessRanges,5._dl, 25._dl,0.2_dl/bessel_boost)
        call Ranges_Add_delta(BessRanges,25._dl, 150._dl,0.5_dl/bessel_boost/AccuracyBoost)
        call Ranges_Add_delta(BessRanges,150._dl, real(kmaxfile,dl),0.8_dl/bessel_boost/AccuracyBoost)

        call Ranges_GetArray(bessRanges, .false.)
        num_xx = BessRanges%npoints


       max_ix = min(max_bessels_l_index,lSamp%l0)
       if (allocated(ajl)) deallocate(ajl)
       if (allocated(ajlpr)) deallocate(ajlpr)
       if (allocated(ddajlpr)) deallocate(ddajlpr)
       Allocate(ajl(1:num_xx,1:max_ix))
       Allocate(ajlpr(1:num_xx,1:max_ix))
       Allocate(ddajlpr(1:num_xx,1:max_ix))

       !Note: this OMP parallelization seems to cause issues on ifort 13/14 for v large values of kmaxfile
       !$OMP PARALLEL DO DEFAULT(SHARED),SCHEDULE(STATIC), PRIVATE(j,i,x,xlim), SHARED(ajl)
       do j=1,max_ix
         do  i=1,num_xx
=======
    !CAMB spherical and hyperspherical Bessel function routines
    !This version May 2006 - minor changes to bjl (http://cosmocoffee.info/viewtopic.php?t=530)
    !Feb 2007: fixed for high l, uses Ranges
    !Feb 2009: minor fix for non-flat compiled with non-smart IF evaluation
    !Dec 2011: minor tweak to DoRecurs for smoother errors across flat for L~O(30)
    !ccccccccccccccccccccccccccccccccccccccccccccccccccccccccccccccccccccccccccc
    !Flat bessel function module

    module SpherBessels
    use Precision
    use ModelParams
    use Ranges
    implicit none
    private

    !     Bessel functions and their second derivatives for interpolation

    real(dl), dimension(:,:), allocatable ::  ajl,ajlpr, ddajlpr

    integer  num_xx, kmaxfile, file_numl,  file_l(lmax_arr)
    !      parameters for working out where the flat Bessel functions are small
    !      Both should increase for higher accuracy
    !        real(dl), parameter :: xlimmin=15._dl  , xlimfrac = 0.05_dl
    real(dl), parameter :: xlimmin=35._dl  , xlimfrac = 0.05_dl

    Type(Regions):: BessRanges

    public ajl, ajlpr, ddajlpr, BessRanges, InitSpherBessels, xlimmin, xlimfrac
    public USpherBesselWithDeriv, phi_recurs,phi_langer, bjl, Bessels_Free

    contains


    subroutine InitSpherBessels
    !     This subroutine reads the jl files from disk (or generates them if not on disk)
    use lvalues
    implicit none

    !See if already loaded with enough (and correct) lSamp%l values and k*eta values
    if (allocated(ajl) .and. (lSamp%l0 <= file_numl) .and. all(file_l(1:lSamp%l0)-lSamp%l(1:lSamp%l0)==0) &
        .and. (int(min(max_bessels_etak,CP%Max_eta_k))+1 <= kmaxfile)) return

    !Haven't made them before, so make them now
    call GenerateBessels

    if (DebugMsgs .and. FeedbackLevel > 0) write(*,*) 'Calculated Bessels'

    end subroutine InitSpherBessels

    subroutine GenerateBessels
    use lvalues
    real(dl) x
    real(dl) xlim
    integer i,j
    integer max_ix
    real(dl), parameter :: bessel_boost =1._dl


    if (DebugMsgs .and. FeedbackLevel > 0) write (*,*) 'Generating flat Bessels...'


    file_numl= lSamp%l0
    file_l(1:lSamp%l0) = lSamp%l(1:lSamp%l0)
    kmaxfile = int(min(CP%Max_eta_k,max_bessels_etak))+1
    if (do_bispectrum) kmaxfile = kmaxfile*2


    call Ranges_Init(BessRanges)

    call Ranges_Add_delta(BessRanges,0._dl, 1._dl,0.01_dl/bessel_boost)
    call Ranges_Add_delta(BessRanges,1._dl, 5._dl,0.1_dl/bessel_boost)
    call Ranges_Add_delta(BessRanges,5._dl, 25._dl,0.2_dl/bessel_boost)
    call Ranges_Add_delta(BessRanges,25._dl, 150._dl,0.5_dl/bessel_boost/AccuracyBoost)
    call Ranges_Add_delta(BessRanges,150._dl, real(kmaxfile,dl),0.8_dl/bessel_boost/AccuracyBoost)

    call Ranges_GetArray(bessRanges, .false.)
    num_xx = BessRanges%npoints


    max_ix = min(max_bessels_l_index,lSamp%l0)

    if (allocated(ajl)) deallocate(ajl)
    if (allocated(ajlpr)) deallocate(ajlpr)
    if (allocated(ddajlpr)) deallocate(ddajlpr)
    Allocate(ajl(1:num_xx,1:max_ix))
    Allocate(ajlpr(1:num_xx,1:max_ix))
    Allocate(ddajlpr(1:num_xx,1:max_ix))

    !$OMP PARALLEL DO DEFAULT(SHARED),SCHEDULE(STATIC), PRIVATE(j,i,x,xlim)
    do j=1,max_ix

        do  i=1,num_xx
>>>>>>> 77cb91e8
            x=BessRanges%points(i)
            xlim=xlimfrac*lSamp%l(j)
            xlim=max(xlim,xlimmin)
            xlim=lSamp%l(j)-xlim
            if (x > xlim) then
                if ((lSamp%l(j)==3).and.(x <=0.2) .or. (lSamp%l(j) > 3).and.(x < 0.5) .or. &
                    (lSamp%l(j)>5).and.(x < 1.0)) then
                ajl(i,j)=0
                else
                    !if ( lSamp%l(j) > 40000) then
                    ! ajl(i,j) = phi_langer(lSamp%l(j),0,1._dl,x)
                    !else
                    call bjl(lSamp%l(j),x,ajl(i,j))
                    !end if
                end if
            else
                ajl(i,j)=0
            end if
        end do

        !     get the interpolation matrix for bessel functions
        call spline(BessRanges%points,ajl(1,j),num_xx,spl_large,spl_large,ajlpr(1,j))
        call spline(BessRanges%points,ajlpr(1,j),num_xx,spl_large,spl_large,ddajlpr(1,j))

    end do
    !$OMP END PARALLEL DO

    end subroutine GenerateBessels

    subroutine Bessels_Free

    if (allocated(ajl)) deallocate(ajl)
    if (allocated(ajlpr)) deallocate(ajlpr)
    if (allocated(ddajlpr)) deallocate(ddajlpr)
    call Ranges_Free(BessRanges)

    end  subroutine Bessels_Free


    SUBROUTINE BJL(L,X,JL)
    !!== MODIFIED SUBROUTINE FOR SPHERICAL BESSEL FUNCTIONS.                       ==!!
    !!== CORRECTED THE SMALL BUGS IN PACKAGE CMBFAST&CAMB(for l=4,5, x~0.001-0.002)==!!
    !!== CORRECTED THE SIGN OF J_L(X) FOR X<0 CASE                                 ==!!
    !!== WORKS FASTER AND MORE ACCURATE FOR LOW L, X<<L, AND L<<X cases            ==!!
    !!== zqhuang@astro.utoronto.ca                                                 ==!!
    IMPLICIT NONE
    INTEGER L
    real(dl) X,JL
    real(dl) AX,AX2
    real(dl),PARAMETER::LN2=0.6931471805599453094D0
    real(dl),PARAMETER::ONEMLN2=0.30685281944005469058277D0
    real(dl),PARAMETER::PID2=1.5707963267948966192313217D0
    real(dl),PARAMETER::PID4=0.78539816339744830961566084582D0
    real(dl),parameter::ROOTPI12 = 21.269446210866192327578D0
    real(dl),parameter::GAMMA1 =   2.6789385347077476336556D0 !/* Gamma function of 1/3 */
    real(dl),parameter::GAMMA2 =   1.3541179394264004169452D0 !/* Gamma function of 2/3 */
    real(dl),PARAMETER::PI=3.141592653589793238463D0
    real(dl) NU,NU2,BETA,BETA2,COSB
    real(dl) sx,sx2
    real(dl) cotb,cot3b,cot6b,secb,sec2b
    real(dl) trigarg,expterm,L3

    IF(L.LT.0)THEN
        error stop 'Can not evaluate Spherical Bessel Function with index l<0'
    ENDIF
    AX=DABS(X)
    AX2=AX**2
    IF(L.LT.7)THEN
        IF(L.EQ.0)THEN
            IF(AX.LT.1.D-1)THEN
                JL=1.D0-AX2/6.D0*(1.D0-AX2/20.D0)
            ELSE
                JL=DSIN(AX)/AX
            ENDIF

        ELSEIF(L.EQ.1)THEN
            IF(AX.LT.2.D-1)THEN
                JL=AX/3.D0*(1.D0-AX2/10.D0*(1.D0-AX2/28.D0))
            ELSE
                JL=(DSIN(AX)/AX-DCOS(AX))/AX
            ENDIF
        ELSEIF(L.EQ.2)THEN
            IF(AX.LT.3.D-1)THEN
                JL=AX2/15.D0*(1.D0-AX2/14.D0*(1.D0-AX2/36.D0))
            ELSE
                JL=(-3.0D0*DCOS(AX)/AX-DSIN(AX)*(1.D0-3.D0/AX2))/AX
            ENDIF
        ELSEIF(L.EQ.3)THEN
            IF(AX.LT.4.D-1)THEN
                JL=AX*AX2/105.D0*(1.D0-AX2/18.D0*(1.D0-AX2/44.D0))
            ELSE
                JL=(DCOS(AX)*(1.D0-15.D0/AX2)-DSIN(AX)*(6.D0-15.D0/AX2)/AX)/AX
            ENDIF
        ELSEIF(L.EQ.4)THEN
            IF(AX.LT.6.D-1)THEN
                JL=AX2**2/945.D0*(1.D0-AX2/22.D0*(1.D0-AX2/52.D0))
            ELSE
                JL=(DSIN(AX)*(1.D0-(45.D0-105.D0/AX2)/AX2)+DCOS(AX)*(10.D0-105.D0/AX2)/AX)/AX
            ENDIF
        ELSEIF(L.EQ.5)THEN
            IF(AX.LT.1.D0)THEN
                JL=AX2**2*AX/10395.D0*(1.D0-AX2/26.D0*(1.D0-AX2/60.D0))
            ELSE
                JL=(DSIN(AX)*(15.D0-(420.D0-945.D0/AX2)/AX2)/AX-DCOS(AX)*(1.D0-(105.D0-945.0d0/AX2)/AX2))/AX
            ENDIF
        ELSE
            IF(AX.LT.1.D0)THEN
                JL=AX2**3/135135.D0*(1.D0-AX2/30.D0*(1.D0-AX2/68.D0))
            ELSE
                JL=(DSIN(AX)*(-1.D0+(210.D0-(4725.D0-10395.D0/AX2)/AX2)/AX2)+ &
                    DCOS(AX)*(-21.D0+(1260.D0-10395.D0/AX2)/AX2)/AX)/AX
            ENDIF
        ENDIF
    ELSE
        NU=0.5D0+L
        NU2=NU**2
        IF(AX.LT.1.D-40)THEN
            JL=0.D0
        ELSEIF((AX2/L).LT.5.D-1)THEN
            JL=DEXP(L*DLOG(AX/NU)-LN2+NU*ONEMLN2-(1.D0-(1.D0-3.5D0/NU2)/NU2/30.D0)/12.D0/NU) &
                /NU*(1.D0-AX2/(4.D0*NU+4.D0)*(1.D0-AX2/(8.D0*NU+16.D0)*(1.D0-AX2/(12.D0*NU+36.D0))))
        ELSEIF((real(L,dl)**2/AX).LT.5.D-1)THEN
            BETA=AX-PID2*(L+1)
            JL=(DCOS(BETA)*(1.D0-(NU2-0.25D0)*(NU2-2.25D0)/8.D0/AX2*(1.D0-(NU2-6.25)*(NU2-12.25D0)/48.D0/AX2)) &
                -DSIN(BETA)*(NU2-0.25D0)/2.D0/AX* (1.D0-(NU2-2.25D0)*(NU2-6.25D0)/24.D0/AX2*(1.D0-(NU2-12.25)* &
                (NU2-20.25)/80.D0/AX2)) )/AX
        ELSE
            L3=NU**0.325
            IF(AX .LT. NU-1.31*L3) then
                COSB=NU/AX
                SX = DSQRT(NU2-AX2)
                COTB=NU/SX
                SECB=AX/NU
                BETA=DLOG(COSB+SX/AX)
                COT3B=COTB**3
                COT6B=COT3B**2
                SEC2B=SECB**2
                EXPTERM=( (2.D0+3.D0*SEC2B)*COT3B/24.D0 &
                    - ( (4.D0+SEC2B)*SEC2B*COT6B/16.D0 &
                    + ((16.D0-(1512.D0+(3654.D0+375.D0*SEC2B)*SEC2B)*SEC2B)*COT3B/5760.D0 &
                    + (32.D0+(288.D0+(232.D0+13.D0*SEC2B)*SEC2B)*SEC2B)*SEC2B*COT6B/128.D0/NU)*COT6B/NU) &
                    /NU)/NU
                JL=DSQRT(COTB*COSB)/(2.D0*NU)*DEXP(-NU*BETA+NU/COTB-EXPTERM)

                !          /**************** Region 2: x >> l ****************/

            ELSEIF (AX .GT. NU+1.48*L3) then
                COSB=NU/AX
                SX=DSQRT(AX2-NU2)
                COTB=NU/SX
                SECB=AX/NU
                BETA=DACOS(COSB)
                COT3B=COTB**3
                COT6B=COT3B**2
                SEC2B=SECB**2
                TRIGARG=NU/COTB-NU*BETA-PID4 &
                    -((2.0+3.0*SEC2B)*COT3B/24.D0  &
                    +(16.D0-(1512.D0+(3654.D0+375.D0*SEC2B)*SEC2B)*SEC2B)*COT3B*COT6B/5760.D0/NU2)/NU
                EXPTERM=( (4.D0+sec2b)*sec2b*cot6b/16.D0 &
                    -(32.D0+(288.D0+(232.D0+13.D0*SEC2B)*SEC2B)*SEC2B)*SEC2B*COT6B**2/128.D0/NU2)/NU2
                JL=DSQRT(COTB*COSB)/NU*DEXP(-EXPTERM)*DCOS(TRIGARG)

                !          /***************** Region 3: x near l ****************/

            ELSE
                BETA=AX-NU
                BETA2=BETA**2
                SX=6.D0/AX
                SX2=SX**2
                SECB=SX**0.3333333333333333d0
                SEC2B=SECB**2
                JL=( GAMMA1*SECB + BETA*GAMMA2*SEC2B &
                    -(BETA2/18.D0-1.D0/45.D0)*BETA*SX*SECB*GAMMA1 &
                    -((BETA2-1.D0)*BETA2/36.D0+1.D0/420.D0)*SX*SEC2B*GAMMA2   &
                    +(((BETA2/1620.D0-7.D0/3240.D0)*BETA2+1.D0/648.D0)*BETA2-1.D0/8100.D0)*SX2*SECB*GAMMA1 &
                    +(((BETA2/4536.D0-1.D0/810.D0)*BETA2+19.D0/11340.D0)*BETA2-13.D0/28350.D0)*BETA*SX2*SEC2B*GAMMA2 &
                    -((((BETA2/349920.D0-1.D0/29160.D0)*BETA2+71.D0/583200.D0)*BETA2-121.D0/874800.D0)* &
                    BETA2+7939.D0/224532000.D0)*BETA*SX2*SX*SECB*GAMMA1)*DSQRT(SX)/ROOTPI12
            ENDIF
        ENDIF
    ENDIF
    IF(X.LT.0.AND.MOD(L,2).NE.0)JL=-JL
    END SUBROUTINE BJL

    !    end module SpherBessels




    !ccccccccccccccccccccccccccccccccccccccccccccccccccccccccccccccccccccccc
    !                                                                      c
    ! Calculation of ultraspherical Bessel functions.                      c
    ! Fortran version of the c program hyperjl.c by Arthur Kosowsky.       c
    ! WKB approx described in astro-ph/9805173                             c
    !                                                                      c
    ! Modifications by Anthony Challinor and Antony Lewis                  c
    ! Minor modifications to correct K=1 case outside [0,pi],              c
    ! the small chi approximations for lSamp%l=0 and lSamp%l=1, and                    c
    ! the quadratic approximation to Q(x) around Q(x)=0.                   c
    ! Bug fixed in downwards recursion (phi_recurs)                        c
    !                                                                      c
    ! The routine phi_recurs uses recursion relations to calculate         c
    ! the functions, which is accurate but relatively slow.                c
    !   ***NOT STABLE FOR K=1 or for all cases ***                         c
    !                                                                      c
    ! The routine phi_langer uses Langer's formula for a                   c
    ! uniform first-order asymptotic approximation in the open, closed     c
    ! and flat cases. This approximation is EXCELLENT for all lSamp%l >= 3.      c
    !                                                                      c
    ! The routine qintegral calculates the closed-form answer              c
    ! to the eikonal integral used in the WKB approximation.               c
    !                                                                      c
    ! The routine airy_ai returns the Airy function Ai(x) of the argument  c
    ! passed. It employs a Pade-type approximation away from zero and      c
    ! a Taylor expansion around zero. Highly accurate.                     c
    !                                                                      c
    ! The routines polevl and p1evl are auxiliary polynomial               c
    ! evaluation routines used in the airy function calculation.           c
    !                                                                      c
    !ccccccccccccccccccccccccccccccccccccccccccccccccccccccccccccccccccccccc



    ! module USpherBessels
    ! use Precision
    ! implicit none
    ! private


    !public USpherBesselWithDeriv, phi_recurs,phi_langer


    ! contains

    subroutine USpherBesselWithDeriv(closed,Chi,l,beta,y1,y2)
    !returns y1=ujl*sinhChi and y2=diff(y1,Chi)
    !aim for accuracy > 1% for all inputs
    real(dl) Chi,beta,y1,y2,sinhChi,cothChi
    real(dl) sin_K, cot_K
    integer l,K
    logical, intent(IN) :: closed
    logical DoRecurs

    if (closed) then
        sin_K = sin(Chi)
        cot_K= 1._dl/tan(Chi)
        K=1
    else
        sin_K=sinh(Chi)
        cot_K = 1._dl/tanh(Chi)
        K=-1
    end if

    sinhChi = sin_K
    cothChi = cot_K

    DoRecurs = ((l<=45*AccuracyBoost).OR.((.not.closed.or.(abs(Chi-pi/2)>0.2d0)).and.(beta*l<750) &
        .or.closed.and.(beta*l<4000)))

    !Deep in the tails the closed recursion relation is not stable
    !Added July 2003 to prevent problems with very nearly flat models
    if (DoRecurs .and. closed) then
        if  (Chi < asin(sqrt(l*(l+1._dl))/beta) - 2/beta) then
            if (phi_langer(l,K,beta,Chi) < 1e-7) then
                call phi_small_closed_int(l,beta,chi,y1,y2)
                return
            end if
        end if
    end if

    if (DoRecurs) then
        !use recursive evaluation where WKB is poor and recurs is fast anyway.
        y1=phi_recurs(l,K,beta,Chi)*sinhChi
        y2=y1*(l+1)*cothChi
        if (.not.closed.or.(l+1<nint(beta))) y2=y2 - &
            sqrt(beta**2-(K*(l+1)**2))*phi_recurs(l+1,K,beta,Chi)*sinhChi
        !of course we could get y2 much more quickly by modifying
        !phi_recurs to return l and l+1 for each beta,Chi...


    else !WKB approx
        y1=phi_langer(l,K,beta,Chi)*sinhChi
        y2=y1*(l+1)*cothChi
        if (.not.closed.or.(l+1<nint(beta))) y2=y2 - &
            sqrt(beta**2-(K*(l+1)**2))*phi_langer(l+1,K,beta,Chi)*sinhChi

    end if

    end subroutine USpherBesselWithDeriv



    !Calculates y1,y2 (noramlized to a value near the turning point)
    !by integrating up the differential equation and normalizing to phi_recurs
    !in the region in which phi_recurs is stable
    !This allows closed functions to be computed where chi << turning point
    subroutine phi_small_closed_int(l,beta,chi,y1,y2)
    integer, intent(IN) :: l
    real(dl), intent(IN) :: beta, chi
    real(dl) y1,y2

    integer nsteps,i

    real(dl) ap1,nu2,dydchi1,dydchi2,yt1,yt2,dyt1,dyt2,dym1,dym2
    real(dl) x0, delchi,sh, h6,x
    real(dl) y1_x,y2_x, tmp,xh,hh

    nsteps = 200
    ap1 = l*(l+1)
    x0 = sqrt(ap1)/beta
    nu2 = beta**2

    if ((beta*chi)**2/l < 0.005) then
        !Series solution

        x = chi
        sh = sin(x)
        tmp=(ap1/sh**2 - nu2)
        y1=1e-20
        y2 = ((l+1)/x - (nu2-ap1/3)/(2*l+3)*x) * y1
    else

        x = max(1d-7,chi - 50._dl/l)
        y1=1e-20
        y2 = (l+1)*y1/x

        delchi = (chi-x)/nSteps
        h6=delchi/6
        hh=delchi/2
        sh = sin(x)
        tmp=(ap1/sh**2 - nu2)

        do i=1,nSteps
            ! One step in the ujl integration
            ! fourth-order Runge-Kutta method to integrate equation for ujl

            dydchi1=y2         !deriv y1
            dydchi2=tmp*y1     !deriv y2
            xh=x+hh          !midpoint of step
            yt1=y1+hh*dydchi1  !y1 at midpoint
            yt2=y2+hh*dydchi2  !y2 at midpoint
            dyt1=yt2           !deriv y1 at mid
            tmp=(ap1/sin(xh)**2 - nu2)


            dyt2=tmp*yt1       !deriv y2 at mid

            yt1=y1+hh*dyt1     !y1 at mid
            yt2=y2+hh*dyt2     !y2 at mid

            dym1=yt2           !deriv y1 at mid
            dym2=tmp*yt1       !deriv y2 at mid
            yt1=y1+delchi*dym1 !y1 at end
            dym1=dyt1+dym1
            yt2=y2+delchi*dym2 !y2 at end
            dym2=dyt2+dym2

            x=x+delchi     !end point
            sh=sin(x)
            dyt1=yt2           !deriv y1 at end
            tmp=(ap1/sh**2 - nu2)
            dyt2=tmp*yt1       !deriv y2 at end
            y1=y1+h6*(dydchi1+dyt1+2*dym1) !add up
            y2=y2+h6*(dydchi2+dyt2+2*dym2)
            if (y1 > 1d10 .or. y2> 1d10) then

                y1=y1/1d10
                y2=y2/1d10

            end if
        end do

    end if

    y1_x = y1; y2_x = y2

    delchi = (x0 - chi)/nSteps
    h6=delchi/6
    hh=delchi/2

    do i=1,nSteps
        ! One step in the ujl integration
        ! fourth-order Runge-Kutta method to integrate equation for ujl

        dydchi1=y2         !deriv y1
        dydchi2=tmp*y1     !deriv y2
        xh=x+hh          !midpoint of step
        yt1=y1+hh*dydchi1  !y1 at midpoint
        yt2=y2+hh*dydchi2  !y2 at midpoint
        dyt1=yt2           !deriv y1 at mid
        tmp=(ap1/sin(xh)**2 - nu2)


        dyt2=tmp*yt1       !deriv y2 at mid

        yt1=y1+hh*dyt1     !y1 at mid
        yt2=y2+hh*dyt2     !y2 at mid

        dym1=yt2           !deriv y1 at mid
        dym2=tmp*yt1       !deriv y2 at mid
        yt1=y1+delchi*dym1 !y1 at end
        dym1=dyt1+dym1
        yt2=y2+delchi*dym2 !y2 at end
        dym2=dyt2+dym2

        x=x+delchi     !end point
        sh=sin(x)
        dyt1=yt2           !deriv y1 at end
        tmp=(ap1/sh**2 - nu2)
        dyt2=tmp*yt1       !deriv y2 at end
        y1=y1+h6*(dydchi1+dyt1+2*dym1) !add up
        y2=y2+h6*(dydchi2+dyt2+2*dym2)
        if (y1 > 1d10 .or. y2 > 1d10) then
            y1=y1/1d10
            y2=y2/1d10
            y1_x = y1_x/1d10
            y2_x = y2_x/1d10

        end if
    end do


    tmp = phi_recurs(l,1,beta,x0)*sin(x0) / y1
    y1 = y1_x * tmp
    y2 = y2_x * tmp


    end subroutine phi_small_closed_int

    !***********************************************************************
    !                                                                      *
    ! Calculates Phi(l,beta,chi) using recursion on l.                     *
    ! See Abbot and Schaefer, ApJ 308, 546 (1986) for needed               *
    ! recursion relations and closed-form expressions for l=0,1.           *
    ! (Note: Their variable y is the same as chi here.)                    *
    !                                                                      *
    ! When the flag direction is negative, downwards recursion on l        *
    ! must be used because the upwards direction is unstable to roundoff   *
    ! errors. The downwards recursion begins with arbitrary values and     *
    ! continues downwards to l=1, where the desired l value is normalized  *
    ! using the closed form solution for l=1. (See, e.g., Numerical        *
    ! Recipes of Bessel functions for more detail)                         *
    !                                                                      *
    !***********************************************************************

    function phi_recurs(l, K, beta, chi)
    !doesn't like values which give exponentially small phi
    integer, intent(IN) :: l, K
    real(dl), intent(IN) :: beta, chi
    real(dl) phi_recurs
    integer j, direction, lstart,ibeta
    real(dl) ell, kay, arg, answer,beta2
    real(dl) root_K
    real(dl) phi0, phi1, phi_plus, phi_zero, phi_minus, b_zero, b_minus
    real(dl), parameter :: ACC=40._dl, BIG=1.d10
    real(dl) sin_K, cot_K

    ell=dble(l)


    ! Test input values

    if(l<0) then
        call MpiStop("Bessel function index ell < 0")
    endif
    if(beta<0._dl) then
        call MpiStop("Wavenumber beta < 0")
    endif
    if ((abs(K)/=1).and.(K/=0)) then
        call MpiStop("K must be 1, 0 or -1")
    end if

    if(K==1) then
        ibeta=nint(beta)
        if(ibeta<3) then
            call MpiStop("Wavenumber beta < 3 for K=1")
        endif
        if(ibeta<=l) then
            call MpiStop("Wavenumber beta <= l")
        endif
    endif

    if (chi<1/BIG) then
        phi_recurs=0
        return
    end if

    kay = dble(K)
    arg = beta * chi
    beta2 = beta**2

    if(K == 0) then
        cot_K = 1._dl/chi
        sin_K = chi
        root_K = beta
    else
        root_K = sqrt(beta2 -kay*ell*ell)

        if(K == -1) then
            cot_K = 1._dl/tanh(chi)
            sin_K = sinh(chi)
        else
            cot_K = 1._dl/tan(chi)
            sin_K = sin(chi)
        end if

    endif


    ! Closed form solution for l=0

    if (abs(chi) < 1.d-4) then
        if (abs(arg)<1.d-4) then
            phi0 = 1._dl-chi**2*(beta*beta-kay)/6._dl
        else
            phi0=sin(arg)/arg
        end if
    else
        phi0 = sin(arg) / (beta * sin_K)
    end if

    if (l==0) then
        phi_recurs=phi0
        return
    end if


    ! Closed form solution for l=1

    if((abs(chi) < 1.d-4).and.(K/=0)) then
        if(arg < 1.d-4) then
            phi1 = chi*sqrt(beta*beta-kay)/3._dl
            !beta2 * chi / (3._dl * sqrt(1._dl+ kay * beta2))
        else
            phi1 = (sin(arg)/arg-cos(arg))/(sqrt(beta*beta-kay)*chi)
            !(sin(arg)/arg - cos(arg))/arg
        end if
    elseif ((abs(arg) < 1.d-4).and.(K == 0)) then
        phi1 = arg / 3._dl
    else
        if (K /= 0 ) then
            phi1 = sin(arg) * cot_K / (beta * sin_K) - cos(arg) / sin_K
            phi1 = phi1/sqrt(beta2 - kay)
        else
            phi1 = (sin(arg)/arg - cos(arg))/arg
        end if
    end if
    if(l==1) then
        phi_recurs=phi1
        return
    end if
    ! Find recursion direction
    !  direction = +1 for upward recursion, -1 for downward

    if(abs(cot_K) < root_K / ell) then
        direction = 1
    else
        direction = -1
    end if

    ! For K=1, must do upwards recursion:
    ! NOT STABLE for all values of chi

    if(K==1) direction = 1

    ! Do upwards recursion on l


    if(direction == 1)then
        b_minus = sqrt(beta2 - kay)
        phi_minus = phi0
        phi_zero = phi1

        do j=2,l

            if(K == 0) then
                phi_plus = ((2*j-1) * cot_K * phi_zero - beta*phi_minus)/ beta
            else
                b_zero = sqrt(beta2 - (K*j*j))
                phi_plus = ((2*j-1) * cot_K * phi_zero - b_minus * phi_minus) / b_zero
                b_minus = b_zero
            end if
            phi_minus = phi_zero
            phi_zero = phi_plus
        end do


        phi_recurs=phi_plus


        return

        ! Do downwards recursion on l

    else
        lstart = l + 2 * int(sqrt(ell*ACC))

        b_zero = sqrt(beta2 - dble(K*lstart*lstart))
        phi_plus = 0._dl
        phi_zero = 1._dl
        answer = 0._dl

        do j= lstart - 2,1,-1

            if(K == 0) then
                phi_minus = ((2*j + 3) * cot_K * phi_zero - beta * phi_plus) / beta
            else
                b_minus = sqrt(beta2 - (K*(j+1)**2))
                phi_minus = ((2*j + 3) * cot_K * phi_zero - b_zero * phi_plus) / b_minus
                b_zero = b_minus
            end if
            phi_plus = phi_zero
            phi_zero = phi_minus

            if(j == l) answer = phi_minus
            if((abs(phi_zero) > BIG).and.(j/=1)) then
                phi_plus = phi_plus/BIG
                phi_zero = phi_zero/BIG
                answer = answer/BIG
            end if
        end do

        ! Normalize answer to previously computed phi1

        answer = answer*phi1 / phi_minus
        phi_recurs=answer

    end if

    end function phi_recurs


    !ccccccccccccccccccccccccccccccccccccccccccccccccccccccccccccccccccccccc
    !                                                                      c
    ! Calculates Phi(l,beta,chi) using the Langer uniform approximation    c
    ! to the first-order WKB approximation.                                c
    ! See C.M. Bender and S.A. Orszag,  Mathematical Methods for           c
    ! Scientists and Engineers (McGraw-Hill, 1978; LC QA371.B43),          c
    ! chapter 10.                                                          c
    !                                                                      c
    ! Differential equation for needed function can be cast into the       c
    ! Schrodinger form      \epsilon^2 y'' = Q(x) y                        c
    ! where \epsilon^2 = 1/l(l+1) and Q(x) depends on the parameter        c
    ! alpha \equiv beta * epsilon.                                         c
    !                                                                      c
    ! In the K= +1 case, the function is                                   c
    ! determined by its value on the interval [0, pi/2] and the symmetry   c
    ! conditions Phi(chi + pi) = (-1)^{beta - l - 1} Phi(chi),             c
    !            Phi(pi - chi) = (-1)^{beta - l - 1} Phi(chi).             c
    ! This interval contains one turning point, so the Langer formula      c
    ! can be used.                                                         c
    ! Note that the second condition at chi = pi/2 gives an eigenvalue     c
    ! condition on beta, which  must corrected. For the lowest             c
    ! eigenvalue(s), the region between the turning points is not large    c
    ! enough for the asymptotic solution to be valid, so the functions     c
    ! have a small discontinuity or discontinuous derivative at pi/2;      c
    ! this behavior is corrected by employing a 4-term asymptotic          c
    ! series around the regular point chi=pi/2.                            c
    ! The exact eigenvalue condition requires that beta must be an         c
    ! integer >= 3 with beta > l. Note this implies alpha > 1.             c
    !                                                                      c
    !ccccccccccccccccccccccccccccccccccccccccccccccccccccccccccccccccccccccc



    function phi_langer(l,K,beta,chi)
    integer l,K,ibeta,kay
    real(dl) phi_langer
    real(dl) ell,symm, anu, alpha2
    real(dl) beta,chi,eikonal, wkb, arg, arg2, tmp
    real(dl) epsilon, alpha, chi0, x, a, b,achi

    real(dl) cot_K, sin_K
    real(dl), parameter :: PI=3.1415926536d0,ROOTPI=1.772453851d0,ROOT2PI=2.506628275d0, &
        PIOVER2=1.570796327d0

    ell=dble(l)
    achi=chi

    symm=1._dl
    !
    ! Test input values
    !
    if(l<0) call MpiStop("Bessel function index ell < 0")
    if(beta<0._dl) call MpiStop("Wavenumber beta < 0")
    if ((abs(K)/=1).and.(K/=0)) then
        call MpiStop("K must be 1, 0 or -1")
    end if


    if(K == 1) then
        ibeta=nint(beta)
        if(ibeta<3) call MpiStop("Wavenumber beta < 3 for K=1")
        if(ibeta<=l) call MpiStop("Wavenumber beta <= l")
    endif

    kay=K


    ! For closed case, find equivalent chi in [0,pi/2]
    !
    if(K==1) then
        achi=achi-2._dl*Pi*int(achi/2._dl/PI)
        if(achi>PI) then
            achi=2._dl*PI-achi
            if(2*(l/2).eq.l) then
                symm=symm
            else
                symm=-symm
            endif
        endif
        if(achi>PI/2._dl) then
            achi=PI-achi
            if(2*((ibeta-l-1)/2).eq.(ibeta-l-1)) then
                symm=symm
            else
                symm=-symm
            endif
        endif
    endif

    ! Definitions
    if(K == 0) then
        sin_K = achi
    else
        if(K == -1) then
            sin_K = sinh(achi)
        else
            sin_K = sin(achi)
        end if
    endif

    ! Closed form solution for l=0
    !
    if(l == 0) then
        arg=beta*achi

        if((abs(achi)<1.d-4).and.(K/=0)) then
            if(abs(arg)<1.d-4) then
                wkb=1._dl-achi*achi*(beta*beta-kay)/6._dl
            else
                wkb=sin(arg)/arg
            endif
        else if((abs(arg)<1.d-4).and.(K==0)) then
            wkb=1._dl-arg*arg/6._dl
        else
            wkb=sin(arg)/(beta*sin_K)
        endif
        phi_langer=symm*wkb
        return
    endif
    !
    ! Closed form solution for l=1
    !
    if(l==1) then
        arg=beta*achi

        if((abs(achi)<1.d-4).and.(K/=0)) then
            if(abs(arg)<1.d-4) then
                wkb=achi*sqrt(beta*beta-kay)/3._dl
            else
                wkb=(sin(arg)/arg-cos(arg))/(sqrt(beta*beta-kay)*achi)
            endif
        else if((abs(arg)<1.d-4).and.(K==0)) then
            wkb=arg/3._dl
        else
            if(K/=0) then
                if(K==1) then
                    cot_K=1._dl/tan(achi)
                else
                    cot_K=1._dl/tanh(achi)
                endif
                wkb=sin(arg)*cot_K/(beta*sin_K)-cos(arg)/sin_K
                wkb=wkb/sqrt(beta*beta-kay)
            else
                wkb=(sin(arg)/arg-cos(arg))/arg
            endif
        end if
        phi_langer=symm*wkb
        return
    endif
    !
    ! Closed form solution for K=1 and beta = l+1 (lowest eigenfunction)
    !
    if((K==1).and.(ibeta == (l+1))) then
        wkb=(sin_K**ell)* &
            sqrt(sqrt(2._dl*PI/(2._dl*ell+1._dl))*ell/((ell+1._dl)*(2._dl*ell+1._dl)))
        wkb=wkb*(1+0.1875d0/ell-0.013671875/(ell*ell))
        phi_langer=symm*wkb
        return
    endif

    ! Very close to 0, return 0 (exponentially damped)
    !
    if(abs(achi)<1.d-8) then
        phi_langer=0._dl
        return
    endif


    ! For closed case, find corrected eigenvalue beta
    !
    if(K==1) then
        anu=dble(ibeta)-1._dl/(8._dl*ell)+1._dl/(16._dl*ell*ell)
    else
        anu=beta
    endif
    !
    ! Evaluate epsilon using asymptotic form for large l
    !
    if(l<20) then
        epsilon=1._dl/sqrt(ell*(ell+1._dl))
    else
        epsilon=1._dl/ell-0.5d0/(ell*ell)+0.375d0/(ell*ell*ell)
    endif

    alpha=epsilon*anu
    !
    ! Calculate the turning point where Q(x)=0.
    ! Function in question has only a single simple turning point.
    !
    if(K==-1) chi0=log((1._dl+sqrt(1._dl+alpha*alpha))/alpha)
    if(K==0) chi0=1._dl/alpha
    if(K==1) chi0=asin(1._dl/alpha)


    ! Very close to chi0, use usual wkb form to avoid dividing by zero
    !
    if(abs(achi-chi0)<1.d-5) then

        ! Calculate coefficients of linear and quadratic terms in Q(x) expansion
        ! in the neighborhood of the turning point
        ! Q(chi)=a*(chi0-chi)+b*(chi0-chi)**2
        alpha2=alpha*alpha

        if(K==-1) then
            a=2._dl*alpha2*sqrt(alpha2+1._dl)
            b=3._dl*alpha2**2+2._dl*alpha2
        endif
        if(K==0) then
            a=2._dl*alpha2*alpha
            b=3._dl*alpha2**2
        endif
        if(K==1) then
            a=2._dl*alpha2*sqrt(alpha2-1._dl)
            b=3._dl*alpha2**2-2._dl*alpha2
        endif

        ! Dependent variable x for which Q(x)=0 at x=0
        ! x>0 is the evanescent region
        !
        x=chi0-achi
        !
        ! Argument of Airy function
        !
        arg=(x+b*x*x/(5._dl*a))/(epsilon*epsilon/a)**(0.333333333d0)
        !
        ! Evaluate Airy function
        !
        wkb=airy_ai(arg)
        !
        ! Rest of functional dependence
        !
        wkb=wkb*(1._dl-b*x/(5._dl*a))/sin_K
        !  Normalization factor:

        wkb=wkb*symm*ROOTPI*((a*epsilon)**(-0.1666667d0))*sqrt(epsilon/anu)
        phi_langer=wkb

        return
    endif


    ! Langer approximation.
    !
    ! Transport factor:
    !
    tmp=sqrt(abs(1._dl/(sin_K*sin_K)-alpha*alpha))

    ! Eikonal factor
    !
    eikonal=qintegral(sin_K,alpha,K)



    arg=(1.5d0*eikonal/epsilon)**(1._dl/3._dl)

    arg2=arg*arg
    if(achi>chi0) arg2=-arg2

    ! Multiply factors together

    wkb=airy_ai(arg2)*symm*ROOTPI*sqrt(arg*epsilon/anu/tmp)/Sin_K
    phi_langer=wkb

    end function phi_langer

    !cccccccccccccccccccccccccccccccccccccccccccccccccccccccccccccccccccccccc
    !                                                                       c
    ! Evaluates the exact solution to  the integral giving the WKB          c
    ! eikonal solution,   \int^x sqrt(abs(Q(x))) dx                         c
    !                                                                       c
    ! In the open case, this integral costs 1 or 2 square roots, an atan    c
    ! and a log; its evaluation will be roughly as expensive as the rest    c
    ! of the Phi routine. An analytic fit cannot be substantially faster    c
    ! because the dependence on alpha of the y-intercept of the linear      c
    ! region of the integrand contains a log and an atan, so at best a fit  c
    ! can only save the computation of the square roots.                    c
    !                                                                       c
    ! The integrals are very bland functions of chi and alpha and could     c
    ! be precomputed and cached to save computation time; interpolation     c
    ! on a relatively small number of points should be very accurate        c
    !                                                                       c
    ! Note that for the closed case, the variable arg must be between 0     c
    ! and alpha; for arg > alpha, symmetry properties reduce the needed     c
    ! integral to this case.                                                c
    !                                                                       c
    !cccccccccccccccccccccccccccccccccccccccccccccccccccccccccccccccccccccccc
    function qintegral(sin_K,alpha, K)
    implicit none
    real(dl) qintegral, sin_K
    integer K
    real(dl) alpha,exact,arg, root1, root2, dummyarg

    real(dl), parameter :: PI=3.1415926536d0,ROOTPI=1.772453851d0,ROOT2PI=2.506628275d0, &
        PIOVER2=1.570796327d0

    arg=alpha*sin_K

    if(K==0) then
        if(arg>1._dl) then
            exact=sqrt(arg*arg-1._dl)-acos(1._dl/arg)
            qintegral=exact
            return
        else
            root1=sqrt(1._dl-arg*arg)
            exact=log((1._dl+root1)/arg)-root1
            qintegral=exact
            return
        endif
    else if(K==-1) then
        if(arg>1._dl) then
            root1=sqrt(arg*arg-1._dl)
            root2=sqrt(arg*arg+alpha*alpha)
            exact=alpha/2._dl*log((2._dl*arg*arg+alpha*alpha-1._dl+ &
                2._dl*root1*root2)/(1._dl+alpha*alpha))+atan(root2/ &
                (alpha*root1))-PIOVER2
            qintegral=exact
            return
        else
            root1=sqrt((1._dl-arg*arg)*(arg*arg+alpha*alpha))
            exact=alpha/2._dl*atan(-2._dl*root1/(2*arg*arg+alpha*alpha- &
                1._dl))+0.5d0*log((2._dl*alpha*root1+2._dl*alpha*alpha+ &
                arg*arg*(1._dl-alpha*alpha))/(arg*arg*(1._dl+ &
                alpha*alpha)))
            if(2._dl*arg*arg+alpha*alpha-1._dl<0._dl) then
                exact=exact-alpha*PIOVER2
            endif
            qintegral=exact
            return
        endif
    else
        if(arg>1._dl) then
            root1=sqrt(arg*arg-1._dl)
            root2=sqrt(alpha*alpha-arg*arg)
            exact=alpha/2._dl*atan(-2._dl*root1*root2/ &
                (2._dl*arg*arg-alpha*alpha-1._dl))- &
                atan(-root2/(root1*alpha))-PIOVER2
            if(2._dl*arg*arg-alpha*alpha-1._dl>0._dl) then
                exact=exact+alpha*PIOVER2
            endif
        else
            root1=sqrt((1._dl-arg*arg)*(alpha*alpha-arg*arg))
            dummyarg=alpha*(1._dl-arg*arg)/root1
            exact=0.5d0*log((1._dl+dummyarg)/(1._dl-dummyarg))- &
                alpha/2._dl*log((alpha*alpha-2._dl*arg*arg+1._dl+2._dl*root1)/ &
                (alpha*alpha-1._dl))
        endif
        qintegral=exact
        return
    endif

    end function qintegral

    !ccccccccccccccccccccccccccccccccccccccccccccccccccccccccccccccccccccccc
    !                                                                      c
    !       Airy function                                                  c
    !                                                                      c
    ! Modified from original routine by Stephen Moshier, available         c
    ! as part of the Cephes library at www.netlib.com                      c
    ! Modifications: eliminates calculation of Bi(x), Ai'(x), Bi'(x)       c
    ! and translation to Fortran                                           c
    !                                                                      c
    !ccccccccccccccccccccccccccccccccccccccccccccccccccccccccccccccccccccccc
    !
    ! DESCRIPTION:
    !
    ! Solution of the differential equation
    !
    !       y"(x) = xy.
    !
    ! The function returns the two independent solutions Ai, Bi
    ! and their first derivatives Ai'(x), Bi'(x).
    !
    ! Evaluation is by power series summation for small x,
    ! by rational minimax approximations for large x.
    !
    !
    !
    ! ACCURACY:
    ! Error criterion is absolute when function <= 1, relative
    ! when function > 1, except * denotes relative error criterion.
    ! For large negative x, the absolute error increases as x^1.5.
    ! For large positive x, the relative error increases as x^1.5.
    !
    ! Arithmetic  domain   function  # trials      peak         rms
    ! IEEE        -10, 0     Ai        10000       1.6e-15     2.7e-16
    ! IEEE          0, 10    Ai        10000       2.3e-14*    1.8e-15*
    ! IEEE        -10, 0     Ai'       10000       4.6e-15     7.6e-16
    ! IEEE          0, 10    Ai'       10000       1.8e-14*    1.5e-15*
    ! IEEE        -10, 10    Bi        30000       4.2e-15     5.3e-16
    ! IEEE        -10, 10    Bi'       30000       4.9e-15     7.3e-16
    ! DEC         -10, 0     Ai         5000       1.7e-16     2.8e-17
    ! DEC           0, 10    Ai         5000       2.1e-15*    1.7e-16*
    ! DEC         -10, 0     Ai'        5000       4.7e-16     7.8e-17
    ! DEC           0, 10    Ai'       12000       1.8e-15*    1.5e-16*
    ! DEC         -10, 10    Bi        10000       5.5e-16     6.8e-17
    ! DEC         -10, 10    Bi'        7000       5.3e-16     8.7e-17
    !
    !
    ! Cephes Math Library Release 2.1:  January, 1989
    ! Copyright 1984, 1987, 1989 by Stephen lSamp%l. Moshier
    ! Direct inquiries to 30 Frost Street, Cambridge, MA 02140
    !

    function airy_ai(x)
    implicit none
    real(dl) airy_ai
    real(dl) x,z, zz, t, f, g, uf, ug, zeta, theta
    real(dl) ak
    real(dl) AN(8),AD(8),AFN(9),AFD(9),AGN(11),AGD(10)
    real(dl), parameter :: AMAXAIRY=25.77d0,ACC=1.d-8,PI=3.1415926536d0
    real(dl), parameter :: c1=0.35502805388781723926d0, c2=0.258819403792806798405d0
    real(dl), parameter :: sqrt3=1.732050807568877293527d0,sqpii=5.64189583547756286948d-1


    AN(1)=3.46538101525629032477d-1
    AN(2)=1.20075952739645805542d1
    AN(3)=7.62796053615234516538d1
    AN(4)=1.68089224934630576269d2
    AN(5)=1.59756391350164413639d2
    AN(6)=7.05360906840444183113d1
    AN(7)=1.40264691163389668864d1
    AN(8)=9.99999999999999995305d-1

    AD(1)=5.67594532638770212846d-1
    AD(2)=1.47562562584847203173d1
    AD(3)=8.45138970141474626562d1
    AD(4)=1.77318088145400459522d2
    AD(5)=1.64234692871529701831d2
    AD(6)=7.14778400825575695274d1
    AD(7)=1.40959135607834029598d1
    AD(8)=1.00000000000000000470d0

    AFN(1)=-1.31696323418331795333d-1
    AFN(2)=-6.26456544431912369773d-1
    AFN(3)=-6.93158036036933542233d-1
    AFN(4)=-2.79779981545119124951d-1
    AFN(5)=-4.91900132609500318020d-2
    AFN(6)=-4.06265923594885404393d-3
    AFN(7)=-1.59276496239262096340d-4
    AFN(8)=-2.77649108155232920844d-6
    AFN(9)=-1.67787698489114633780d-8

    AFD(1)=1.33560420706553243746d1
    AFD(2)=3.26825032795224613948d1
    AFD(3)=2.67367040941499554804d1
    AFD(4)=9.18707402907259625840d0
    AFD(5)=1.47529146771666414581d0
    AFD(6)=1.15687173795188044134d-1
    AFD(7)=4.40291641615211203805d-3
    AFD(8)=7.54720348287414296618d-5
    AFD(9)=4.51850092970580378464d-7

    AGN(1)=1.97339932091685679179d-2
    AGN(2)=3.91103029615688277255d-1
    AGN(3)=1.06579897599595591108d0
    AGN(4)=9.39169229816650230044d-1
    AGN(5)=3.51465656105547619242d-1
    AGN(6)=6.33888919628925490927d-2
    AGN(7)=5.85804113048388458567d-3
    AGN(8)=2.82851600836737019778d-4
    AGN(9)=6.98793669997260967291d-6
    AGN(10)=8.11789239554389293311d-8
    AGN(11)=3.41551784765923618484d-10

    AGD(1)=9.30892908077441974853d0
    AGD(2)=1.98352928718312140417d1
    AGD(3)=1.55646628932864612953d1
    AGD(4)=5.47686069422975497931d0
    AGD(5)=9.54293611618961883998d-1
    AGD(6)=8.64580826352392193095d-2
    AGD(7)=4.12656523824222607191d-3
    AGD(8)=1.01259085116509135510d-4
    AGD(9)=1.17166733214413521882d-6
    AGD(10)=4.91834570062930015649d-9
    !
    ! Exponentially tiny for large enough argument
    !
    if(x>AMAXAIRY) then
        airy_ai=0._dl
        return
    endif
    !
    ! Pade fit for large negative arguments
    !
    if(x<-2.09d0) then
        t=sqrt(-x)
        zeta=-2._dl*x*t/3._dl
        t=sqrt(t)
        ak=sqpii/t
        z=1._dl/zeta
        zz=z*z
        uf=1._dl+zz*polevl(zz,AFN,8)/p1evl(zz,AFD,9)
        ug=z*polevl(zz,AGN,10)/p1evl(zz,AGD,10)
        theta=zeta+0.25d0*PI
        f=sin(theta)
        g=cos(theta)
        airy_ai=ak*(f*uf-g*ug)
        return
    endif
    !
    ! Pade fit for large positive arguments
    !
    if(x>=2.09) then
        t=sqrt(x)
        zeta=2._dl*x*t/3._dl
        g=exp(zeta)
        t=sqrt(t)
        ak=2._dl*t*g
        z=1._dl/zeta
        f=polevl(z,AN,7)/polevl(z,AD,7)
        airy_ai=sqpii*f/ak
        return
    endif
    !
    ! Taylor series for region around x=0
    !

    f=1._dl
    g=x
    t=1._dl
    uf=1._dl
    ug=x
    ak=1._dl
    z=x*x*x
    do while (t>ACC)
        uf=uf*z
        ak=ak+1._dl
        uf=uf/ak
        ug=ug*z
        ak=ak+1._dl
        ug=ug/ak
        uf=uf/ak
        f=f+uf
        ak=ak+1._dl
        ug=ug/ak
        g=g+ug
        t=abs(uf/f)
    end do


    airy_ai=c1*f-c2*g

    end function airy_ai

    !cccccccccccccccccccccccccccccccccccccccccccccccccccccccccccccccc
    !  Evaluate polynomial                                          c
    !cccccccccccccccccccccccccccccccccccccccccccccccccccccccccccccccc
    ! DESCRIPTION:
    !
    ! Evaluates polynomial of degree N:
    !
    !                     2          N
    ! y  =  C  + C x + C x  +...+ C x
    !        0    1     2          N
    !
    ! Coefficients are stored in reverse order:
    !
    ! coef(1) = C  , ..., coef(N+1) = C  .
    !            N                     0
    !
    ! The function p1evl() assumes that C = 1.0 and is
    !                                    N
    ! omitted from the array.  Its calling arguments are
    ! otherwise the same as polevl().
    !
    !
    ! SPEED:
    !
    ! In the interest of speed, there are no checks for out
    ! of bounds arithmetic.  This routine is used by most of
    ! the functions in the library.  Depending on available
    ! equipment features, the user may wish to rewrite the
    ! program in microcode or assembly language.
    !
    ! Cephes Math Library Release 2.1:  December, 1988
    ! Copyright 1984, 1987, 1988 by Stephen lSamp%l. Moshier
    ! Direct inquiries to 30 Frost Street, Cambridge, MA 02140
    !
    function polevl(x,coef,N)
    implicit none
    real(dl) polevl
    real(dl) x,ans
    real(dl) coef
    integer N,i

    dimension coef(N+1)

    ans=coef(1)
    do i=2,N+1
        ans=ans*x+coef(i)
    end do
    polevl=ans

    end function polevl

    !
    !
    ! Evaluate polynomial when coefficient of x  is 1.0.
    ! Otherwise same as polevl.
    !
    function p1evl(x,coef,N)
    implicit none
    real(dl) p1evl
    real(dl) x,coef,ans
    integer N,i
    dimension coef(N)

    ans=x+coef(1)
    do i=2,N
        ans=ans*x+coef(i)
    end do
    p1evl=ans

    end function p1evl



    end module SpherBessels !USpherBessels



    SUBROUTINE BJL_EXTERNAL(L,X,JL)
    use SpherBessels
    use Precision
    !!== MODIFIED SUBROUTINE FOR SPHERICAL BESSEL FUNCTIONS.                       ==!!
    !!== CORRECTED THE SMALL BUGS IN PACKAGE CMBFAST&CAMB(for l=4,5, x~0.001-0.002)==!!
    !!== CORRECTED THE SIGN OF J_L(X) FOR X<0 CASE                                 ==!!
    !!== WORKS FASTER AND MORE ACCURATE FOR LOW L, X<<L, AND L<<X cases            ==!!
    !!== zqhuang@astro.utoronto.ca                                                 ==!!
    IMPLICIT NONE
    INTEGER L
    real(dl) X,JL

    call BJL(L,X,JL)

    END SUBROUTINE BJL_EXTERNAL
<|MERGE_RESOLUTION|>--- conflicted
+++ resolved
@@ -1,96 +1,3 @@
-<<<<<<< HEAD
-!CAMB spherical and hyperspherical Bessel function routines
-!This version May 2006 - minor changes to bjl (http://cosmocoffee.info/viewtopic.php?t=530)
-!Feb 2007: fixed for high l, uses Ranges
-!Feb 2009: minor fix for non-flat compiled with non-smart IF evaluation
-!Dec 2011: minor tweak to DoRecurs for smoother errors across flat for L~O(30)
-!ccccccccccccccccccccccccccccccccccccccccccccccccccccccccccccccccccccccccccc
-!Flat bessel function module
-
-        module SpherBessels
-        use Precision
-        use ModelParams
-        use Ranges
-        implicit none
-        private
-        
-!     Bessel functions and their second derivatives for interpolation
-    
-        real(dl), dimension(:,:), allocatable ::  ajl,ajlpr, ddajlpr
-
-        integer  num_xx, kmaxfile, file_numl,  file_l(lmax_arr)
-!      parameters for working out where the flat Bessel functions are small
-!      Both should increase for higher accuracy
-!        real(dl), parameter :: xlimmin=15._dl  , xlimfrac = 0.05_dl 
-         real(dl), parameter :: xlimmin=35._dl  , xlimfrac = 0.05_dl 
-        
-        Type(Regions):: BessRanges
-
-        public ajl, ajlpr, ddajlpr, BessRanges, InitSpherBessels, xlimmin, xlimfrac
-        public USpherBesselWithDeriv, phi_recurs,phi_langer, bjl, Bessels_Free
- 
-       contains
-
-         
-      subroutine InitSpherBessels
-!     This subroutine reads the jl files from disk (or generates them if not on disk)
-      use lvalues
-      implicit none
-
-      !See if already loaded with enough (and correct) lSamp%l values and k*eta values
-      if (allocated(ajl) .and. (lSamp%l0 <= file_numl) .and. all(file_l(1:lSamp%l0)-lSamp%l(1:lSamp%l0)==0) &
-                    .and. (int(min(max_bessels_etak,CP%Max_eta_k))+1 <= kmaxfile)) return
-
-      !Haven't made them before, so make them now
-      call GenerateBessels
-    
-      if (DebugMsgs .and. FeedbackLevel > 0) write(*,*) 'Calculated Bessels'
-
-      end subroutine InitSpherBessels
-
-     subroutine GenerateBessels
-       use lvalues
-       real(dl) x
-       real(dl) xlim
-       integer i,j
-       integer max_ix
-       real(dl), parameter :: bessel_boost =1._dl 
-
- 
-        if (DebugMsgs .and. FeedbackLevel > 0) write (*,*) 'Generating flat Bessels...'
-
-        file_numl= lSamp%l0 
-        file_l(1:lSamp%l0) = lSamp%l(1:lSamp%l0)
-        kmaxfile = int(min(CP%Max_eta_k,max_bessels_etak))+1
-        if (do_bispectrum) kmaxfile = kmaxfile*2
-
-        if (DebugMsgs .and. FeedbackLevel > 0) write (*,*) 'x_max bessels', kmaxfile
-
-        call Ranges_Init(BessRanges)
-
-        call Ranges_Add_delta(BessRanges,0._dl, 1._dl,0.01_dl/bessel_boost)
-        call Ranges_Add_delta(BessRanges,1._dl, 5._dl,0.1_dl/bessel_boost)
-        call Ranges_Add_delta(BessRanges,5._dl, 25._dl,0.2_dl/bessel_boost)
-        call Ranges_Add_delta(BessRanges,25._dl, 150._dl,0.5_dl/bessel_boost/AccuracyBoost)
-        call Ranges_Add_delta(BessRanges,150._dl, real(kmaxfile,dl),0.8_dl/bessel_boost/AccuracyBoost)
-
-        call Ranges_GetArray(bessRanges, .false.)
-        num_xx = BessRanges%npoints
-
-
-       max_ix = min(max_bessels_l_index,lSamp%l0)
-       if (allocated(ajl)) deallocate(ajl)
-       if (allocated(ajlpr)) deallocate(ajlpr)
-       if (allocated(ddajlpr)) deallocate(ddajlpr)
-       Allocate(ajl(1:num_xx,1:max_ix))
-       Allocate(ajlpr(1:num_xx,1:max_ix))
-       Allocate(ddajlpr(1:num_xx,1:max_ix))
-
-       !Note: this OMP parallelization seems to cause issues on ifort 13/14 for v large values of kmaxfile
-       !$OMP PARALLEL DO DEFAULT(SHARED),SCHEDULE(STATIC), PRIVATE(j,i,x,xlim), SHARED(ajl)
-       do j=1,max_ix
-         do  i=1,num_xx
-=======
     !CAMB spherical and hyperspherical Bessel function routines
     !This version May 2006 - minor changes to bjl (http://cosmocoffee.info/viewtopic.php?t=530)
     !Feb 2007: fixed for high l, uses Ranges
@@ -183,7 +90,6 @@
     do j=1,max_ix
 
         do  i=1,num_xx
->>>>>>> 77cb91e8
             x=BessRanges%points(i)
             xlim=xlimfrac*lSamp%l(j)
             xlim=max(xlim,xlimmin)
